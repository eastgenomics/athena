<!doctype html>
<html lang="en">
<head>
<<<<<<< HEAD
    <meta name="viewport" content="width=device-width, initial-scale=1.0">

    <link rel="stylesheet" type="text/css" href="https://cdn.datatables.net/1.10.24/css/jquery.dataTables.min.css">
=======

  <meta name="viewport" content="width=device-width, initial-scale=1.0" charset="UTF-8">

  <link rel="stylesheet" type="text/css" href="https://cdn.datatables.net/1.10.24/css/jquery.dataTables.min.css">
>>>>>>> 0b00683c
	<link rel="stylesheet" type="text/css" href="https://cdn.datatables.net/scroller/2.0.3/css/scroller.dataTables.min.css">
	<link rel="stylesheet" href="https://cdn.datatables.net/responsive/2.2.3/css/responsive.bootstrap4.min.css">

	<script type="text/javascript" language="javascript" src="https://code.jquery.com/jquery-3.5.1.js"></script>
<<<<<<< HEAD
	<script type="text/javascript" language="javascript" src="https://cdn.datatables.net/1.10.25/js/jquery.dataTables.min.js"></script>
	<script type="text/javascript" language="javascript" src="https://cdn.datatables.net/scroller/2.0.3/js/dataTables.scroller.min.js"></script>
    <script type="text/javascript" language="javascript" src="https://cdn.datatables.net/plug-ins/1.10.25/features/pageResize/dataTables.pageResize.min.js"></script>
    <script type="text/javascript" src="https://cdn.plot.ly/plotly-1.42.5.min.js"></script>
=======
	<script type="text/javascript" language="javascript" src="https://cdn.datatables.net/1.10.24/js/jquery.dataTables.min.js"></script>
	<script type="text/javascript" language="javascript" src="https://cdn.datatables.net/scroller/2.0.3/js/dataTables.scroller.min.js"></script>
>>>>>>> 0b00683c

    <style>
        /*  bootstrap passed as string from static/css*/ 
        $bootstrap

        body {
            padding-top: 100;
            padding-bottom: 150;
            width: 85%;
            margin-left: auto;
            margin-right: auto;
            font-size:18px;
            }

        .btn {
            margin-bottom: 12px;   
        }
        .summarybtn {
            transition-duration: 0.2s;
        }

        .summarybtn:hover {
            background-color: #07445c;
            color: white;
        }

        td {
            word-wrap: break-word;
            word-break:break-all
        }

        tr:hover {background-color:#ecebfc !important}

        /* styling for collapsible sections */
        .active, .collapsible:hover {
            background-color: rgb(255, 255, 255);
        }

        .collapsible:after {
            content: '+';
            color: rgb(255, 255, 255);
            font-weight: bold;
            float: right;
            margin-left: 5px;
        }

        .active:after {
            content: "-";
        }

        .content {
            padding: 0 18px;
            max-height: 0;
            overflow: hidden;
            transition: max-height 0.5s ease-out;
        }

        /* low exon plot styling */
        #plot_container {
            width: 100%;
        }
        .sub_plot {
            display: block;
            float: left;
            padding: 0px;
            margin: 0px;
            position: relative;
            height: 400px;
            width: 33%;
        }
        .sub_plot img {
            border: 1px solid #333;
        }
        .svg-container {
            padding: 0px;
            margin: 0px;
        }
    </style>
</head>

<body>
    <div class="card border-light mt-5 mb-5 p-3 bg-light table-responsive">
        <div class="card-header bg-info p-3 text-white">
            <h2>Coverage report for sample: $name </h2>
        </div><br>
        <div class="card-body bg-white">
            <h3>Report details</h3>
            <!--  Report details section -->
            <p>
            This report provides an assessment of coverage for $name.<br></br>
            It contains the following sections:
            <ul>
                <li> Summary including per gene coverage chart.</li>
                <li> Table of exons with sub-optimal coverage (<100% coverage at $threshold).</li>
                <li> Interactive plots of exons with sub-optimal coverage.</li>
                <li> A summary table of average coverage across all genes.</li>
                <li> Full gene coverage plots.</li>
                <li> Table of per exon coverage across all genes.</li>
                <li> Coverage of known variants (if specified).</li><br>
                n.b. all coverage plots are displayed relative to the <b>+ strand</b>.
            </ul>    
            </p>
        </div>

        <!-- Main body of report  -->
        <div class="card-body bg-white">
            <!--  Summary section -->
            <h2>Summary</h2> 
            <ul style="font-size:20px; line-height:2.0;">
                <!-- Include reference build if given -->
                $build
                $panel
                <li>Genes in the applied panel(s): <b>$total_genes</b></li>
                <li>Low coverage threshold: < <b>$threshold</b></li>
                <li>Panel coverage at $threshold: <b>$panel_pct_coverage %</b></li>
                <li>Genes with 100% coverage at $threshold: <b>$fully_covered_genes</b></li>
                <li>Genes <b>not</b> 100% covered at $threshold: <b>$gene_issues</b></li>
                $summary_text
            </ul>

            $summary_plot

            <br></br><br></br>
        
            <!-- Low covered exons table and plots -->
            <h2>Exons with &lt;100% coverage at $threshold</h2>
            <p style="font-size:18px">
                Of the <b>$total_genes</b> genes included in the panel, <b>$exon_issues</b> exons in 
                <b>$gene_issues</b> genes had sub optimal-coverage.
            </p>

            <div id="low_exons">
                <!-- Table for sub threshold exon coverage, headings passed from script, data in JS function -->
                <table id="low_exon_table" class="display nowrap" style="width:100%; text-align:center">

                </table>
            </div>
            <br></br>

            <br></br>

            To assess what portion of the exon(s) have sub-optimal coverage, the plots below display 
            an interactive window on hovering, showing the coverage at that current base.<br>
            The top right also contains a toolbar, with functions such as panning and zooming.

<<<<<<< HEAD
            <br></br><br></br>
            <!-- table for low exon plots -->
            <table id="low_plots_grid" style="display: none;" width="100%">
                <thead>
                  <tr>
                      <th>Plot</th>
                  </tr>
                </thead>
            </table>

            <br></br><br></br>
=======
            $low_cov_plots
            <br></br>
>>>>>>> 0b00683c

            <div id="gene">
                <!-- Per gene table and plots -->
                <h2> Per gene coverage summary </h2>
                <br>
                The following section provides coverage metrics of each gene.<br>
                The table below contains metrics for each gene averaged across all of its exons. Plots of each gene are also included below.
                <br></br>

                <!-- Table for gene level coverage, headings passed from script, data in JS function -->
                <table id="gene_table" class="display nowrap" style="width:100%">
                    <thead>
                        <tr>
                            $gene_table_headings
                        </tr>
                    </thead>
                </table>

                <br>
                <button class="btn btn-info btn-sm collapsible ">Show / hide plots</button>
                <div class="content" width="100%">
                    $all_plots   
                </div>
            </div>

            <br></br>

            <div id="exons">
                <!-- Table for gene level coverage, headings passed from script, data in JS function -->
                <h2> Coverage for all regions of all genes </h2>
                <br>
                The following section provides coverage metrics for each exon of each gene.
                <br></br>
                <table id="exon_table" class="display nowrap" style="width:100%">
                    <thead>
                        <tr>
                            $exon_table_headings
                        </tr>
                    </thead>
                </table>
            </div>
            <br></br>

            <!-- Optional section for displaying SNP information if generated -->
            <div id="snps">
                <h2> Coverage of Known Variants </h2>
                <br>
                Below are tables giving coverage of known variants. The low coverage table gives those not covered at $threshold, 
                and the high coverage table contains those covered above $threshold. <br></br>

                <li><b>$total_snps</b> variants were within the given panel regions and included for analysis</li>
                <li><b>$snps_covered</b> (<b>$snps_pct_covered %</b>) were covered at or above <b>$threshold</b></li>
                <li><b>$snps_not_covered</b> (<b>$snps_pct_not_covered %</b>) variants were <b>not</b> covered at <b>$threshold</b></li>
                <li><b>$snps_out_panel</b> (<b>$snps_pct_out_panel %</b>) variants spanned region boundaries </li>
                <br>
                $vcfs
                </br>
                <!-- snps_no_cov is div passed from script if variants spanning exon boundaries found -->
                $snps_no_cov
                Table of variants with low coverage (< $threshold) &nbsp
                <button class="btn btn-info collapsible btn-sm">Show / hide table</button>
                <div class="content">
                    <table class="snps" style="table-layout: fixed; width:100%">
                        $snps_low_cov
                    </table>
                </div>        
                <br>
                Table of variants with high coverage (>= $threshold) &nbsp
                <button class="btn btn-info collapsible btn-sm">Show / hide table</button>
                <div class="content">
                    <table class="snps" style="table-layout: fixed; width:100%">
                        $snps_high_cov
                    </table>
                </div>
                </br></br>
            </div>
        </div>
        <div class="card-footer bg-info p-1 text-white" style="display: flex; justify-content: space-between; align-items: baseline">
            <span>
                &nbsp&nbsp Report generated on $date
            </span>
            <span style="vertical-align:middle">
                Report created with Athena $version $logo
            </span>
        </div>    


    <!-- DataTables function for calling plotly for low exon plots -->
    <!-- Kinda hacky way to use datatables to display plots in a grid style since -->
    <!-- datatables is meant for col/row data. Based off this question: -->
    <!-- https://datatables.net/forums/discussion/60148/grid-view-mode-for-datatables  -->
    <!-- It hides the datatable body and adds a container over the top to add plots as divs to, -->
    <!-- the number per row is then controlled by css styling on width. This then allows for -->
    <!-- using datatables scrolling/pagination etc. and deferred rendering, and stops -->
    <!-- reports crashing as it always just loads 15 plots initially -->
    <!-- Plotly config is defined in layout and dataConfig variables then plotting is -->
    <!-- controlled via drawCallback function -->
    <script>
        jQuery.fn.dataTable.ext.type.search.hiddenVal = function(data) {
            return $('<div>').append(data).find('.hidden-val').text()
        }
        var gridview = 1;

        $(document).ready( function () {
        // data passed in as an array with plot title, coordinates and coverage values
        var data = [ $low_cov_plots ];

        // plotly layout properties  
        let layout = {
            hovermode:'closest',        
            title: "",
            showlegend: false,
            // width: '400px',
            // // height: '25%',
            shapes: [{
                // threshold line
                type: 'line',
                xref: 'paper',
                x0: 0,
                y0: '',
                x1: 1,
                y1: '',
                line:{
                    color: 'rgb(255, 0, 0)',
                    width: 1
                }
            }],
            xaxis: {
                showgrid: false,
                showline: false,
                showticklabels: false,
            },
            yaxis: {
                title: "coverage",
                rangemode: "tozero"
            }
        };

        // config for plotly to pass data to
        let dataConfig = [{
            mode: "lines",
            x: [],
            y: [],
            text:'text',
            hoverinfo: 'text',
            line: {
                color: '',
                width: 2
            }
        }];

        var table = $('#low_plots_grid').DataTable({
            data: data,
            deferRender:    true,
            scrollY:        "80vh",
            scrollX:        true,
            "searching":    false,
            "lengthMenu":   [[15, 30, 60, -1], [15, 30, 60, "All"]],
            'processing':   true,
            'language': {
                'processing': 'Loading...'
            },

            "preDrawCallback": function (oSettings) {
                // function to create responsive container over dataTable for adding plots to
                if(gridview == 1) {
                    // create an empty plot container, put it in the dataTables_scrollBody div
                        if ($('#plot_container').length < 1) { 
                            $('.dataTables_scrollBody').append('<div id="plot_container"></div>'); 
                        } 
                        $('#plot_container').html('');

                return true;
                }
            },

            "rowCallback": function( nRow, data, iDisplayIndex, iDisplayIndexFull ) {
            // function to add data from array into container
                if(gridview == 1) {  
                    $('#plot_container').append(data);
                }
                return nRow
            },

            "drawCallback": function (oSettings, data) {
                // function to generate plots on every search / refresh
                $('.sub_plot').each(function(data) {
                    let div = $(this)[0];

                    // given array has title, coordinates and coverage values, split in half to seperate
                    let array = [div.innerHTML][0].split(",")
                    var coords = array.splice(1, Math.floor(array.length / 2));
                    var cov = array.splice(1);
                    var title = array[0];

                    // random colour for plot line
                    var r = () => Math.random() * 256 >> 0;
                    var color = `rgb(${r()}, ${r()}, ${r()})`;

                    // build text for hover labels on data points
                    var text = [];
                    coords.forEach((coord, index) => {
                        const cov_val = cov[index];
                        var coord = String(coord).replace(/\B(?=(\d{3})+(?!\d))/g, ","); // adds ',' seperator at 1000s
                        text.push("position: " + coord + "<br>coverage: " + cov_val);
                    });

                    // value for threshold line
                    var threshold = '$threshold';
                    threshold = parseInt(threshold.slice(0, -1)); // remove x from end

                    // pass values to config and layout for plotly
                    let t_dataConfig = dataConfig;
                    t_dataConfig[0].x = coords;
                    t_dataConfig[0].y = cov;
                    t_dataConfig[0].line.color = color;
                    t_dataConfig[0].text = text;
                    layout.shapes[0].y0 = threshold;
                    layout.shapes[0].y1 = threshold;
                    layout.title = title;

                    while(div.firstChild) { div.removeChild(div.firstChild); }
                        // call plotly to generate plot
                        Plotly.react(
                            div,
                            t_dataConfig,
                            layout,
                            {
                                displaylogo: false,
                                modeBarButtonsToRemove: [
                                    'hoverClosestCartesian', 'hoverCompareCartesian', 'toggleSpikelines'
                                ]
                            }
                        );
                });
            }
        });
    });
    </script>


    <!-- function to conditionally hide SNPs div if SNPs option not passed -->
    <script>
        // $total_snps is int passed from report script, set to JS snp_check var on writing to template to check against
        var snp_check = $total_snps
        if (snp_check == 0) { 
        document.getElementById('snps').style.display = "none";  
        }
    </script>

    <!-- function to make sections collapsible -->
    <script>
        var coll = document.getElementsByClassName("collapsible");
        var i;

        for (i = 0; i < coll.length; i++) {
        coll[i].addEventListener("click", function() {
            this.classList.toggle("active");
            var content = this.nextElementSibling;
            if (content.style.maxHeight){
            content.style.maxHeight = null;
            } else {
            content.style.maxHeight = content.scrollHeight * 2 + "px";
            } 
        });
        }
    </script>

    <!-- Function to copy text to clipboard, used for clinical summary text -->
    <script>
        function CopyToClipboard(id) {
            var r = document.createRange();
            r.selectNode(document.getElementById(id));
            window.getSelection().removeAllRanges();
            window.getSelection().addRange(r);
            document.execCommand('copy');
            window.getSelection().removeAllRanges();
        }
    </script>

    <!-- DataTables function for low exon coverage table -->
    <script type="text/javascript" class="init">
        function getColor(value){
            // generates value from 0-1 for colouring threshold column by value
            if (value >= 95) {
                var hue=((0 + (value/100))*80).toString(10);
            } else {
                var hue=((0 + (value/100))*67).toString(10);
            } 
            return ["hsl(",hue,",70%,50%)"].join("");
        }

        $(document).ready(function() {
            var data = $sub_threshold_stats ;
            var columnDefs = $low_exon_columns;
            var styleCol = columnDefs

            // get index of threshold column from list of columns
            // thresholdIdx = 0;
            var threshold = "$threshold";
            for(var k = 0; k < columnDefs.length; k++){
                if(columnDefs[k].title == threshold){
                    var thresholdIdx = k;
                }
            }

            $('#low_exon_table').DataTable( {
                data:           data,
                deferRender:    true,
                scrollY:        500,
                scrollCollapse: true,
                scroller:       true,
                lengthChange: false,
                columns: columnDefs,
                columnDefs: [{
                targets: thresholdIdx,
                render: function(data, type, row, meta) {
                    // colours threshold column by value
                    color = getColor(data)
                    barSize = 100 - data
                    return '<div style="background: linear-gradient(to right,' + color + ' ' + data +'%, #FFFFFF ' + barSize + '%);">' + data + '</div>';
                }
                }]
            });
        });
    </script>

    <!-- DataTables function for gene coverage table -->
    <script type="text/javascript" class="init">	
        $(document).ready(function() {
            var data = $gene_stats ;
            $('#gene_table').DataTable( {
                data:           data,
                deferRender:    true,
                scrollY:        500,
                scrollCollapse: true,
                scroller:       true,
                scroller: {
                    loadingIndicator: true
                },
                'processing': true,
                'language': {
                    'loadingRecords': '&nbsp;',
                    'processing': 'Loading...'
                }
            } );
        } );
    </script>

    <!-- DataTables function for exon coverage table -->
    <script type="text/javascript" class="init">	
        $(document).ready(function() {
            var data = $total_stats ;
            $('#exon_table').DataTable( {
                data:           data,
                deferRender:    true,
                scrollY:        500,
                scrollCollapse: true,
                scroller:       true,
                scroller: {
                    loadingIndicator: true
                },
                'processing': true,
                'language': {
                    'loadingRecords': '&nbsp;',
                    'processing': 'Loading...'
                }
            } );
        } );
    </script>
    </div>
</body>
</html><|MERGE_RESOLUTION|>--- conflicted
+++ resolved
@@ -1,29 +1,17 @@
 <!doctype html>
 <html lang="en">
 <head>
-<<<<<<< HEAD
     <meta name="viewport" content="width=device-width, initial-scale=1.0">
 
     <link rel="stylesheet" type="text/css" href="https://cdn.datatables.net/1.10.24/css/jquery.dataTables.min.css">
-=======
-
-  <meta name="viewport" content="width=device-width, initial-scale=1.0" charset="UTF-8">
-
-  <link rel="stylesheet" type="text/css" href="https://cdn.datatables.net/1.10.24/css/jquery.dataTables.min.css">
->>>>>>> 0b00683c
 	<link rel="stylesheet" type="text/css" href="https://cdn.datatables.net/scroller/2.0.3/css/scroller.dataTables.min.css">
 	<link rel="stylesheet" href="https://cdn.datatables.net/responsive/2.2.3/css/responsive.bootstrap4.min.css">
 
 	<script type="text/javascript" language="javascript" src="https://code.jquery.com/jquery-3.5.1.js"></script>
-<<<<<<< HEAD
 	<script type="text/javascript" language="javascript" src="https://cdn.datatables.net/1.10.25/js/jquery.dataTables.min.js"></script>
 	<script type="text/javascript" language="javascript" src="https://cdn.datatables.net/scroller/2.0.3/js/dataTables.scroller.min.js"></script>
     <script type="text/javascript" language="javascript" src="https://cdn.datatables.net/plug-ins/1.10.25/features/pageResize/dataTables.pageResize.min.js"></script>
     <script type="text/javascript" src="https://cdn.plot.ly/plotly-1.42.5.min.js"></script>
-=======
-	<script type="text/javascript" language="javascript" src="https://cdn.datatables.net/1.10.24/js/jquery.dataTables.min.js"></script>
-	<script type="text/javascript" language="javascript" src="https://cdn.datatables.net/scroller/2.0.3/js/dataTables.scroller.min.js"></script>
->>>>>>> 0b00683c
 
     <style>
         /*  bootstrap passed as string from static/css*/ 
@@ -169,7 +157,6 @@
             an interactive window on hovering, showing the coverage at that current base.<br>
             The top right also contains a toolbar, with functions such as panning and zooming.
 
-<<<<<<< HEAD
             <br></br><br></br>
             <!-- table for low exon plots -->
             <table id="low_plots_grid" style="display: none;" width="100%">
@@ -181,10 +168,6 @@
             </table>
 
             <br></br><br></br>
-=======
-            $low_cov_plots
-            <br></br>
->>>>>>> 0b00683c
 
             <div id="gene">
                 <!-- Per gene table and plots -->
