<!doctype html>
<html lang="en">
<head>
    <meta name="viewport" content="width=device-width, initial-scale=1.0">

    <link rel="stylesheet" type="text/css" href="https://cdn.datatables.net/1.10.24/css/jquery.dataTables.min.css">
	<link rel="stylesheet" type="text/css" href="https://cdn.datatables.net/scroller/2.0.3/css/scroller.dataTables.min.css">
	<link rel="stylesheet" href="https://cdn.datatables.net/responsive/2.2.3/css/responsive.bootstrap4.min.css">

	<script type="text/javascript" language="javascript" src="https://code.jquery.com/jquery-3.5.1.js"></script>
<<<<<<< HEAD
	<script type="text/javascript" language="javascript" src="https://cdn.datatables.net/1.10.25/js/jquery.dataTables.min.js"></script>
	<script type="text/javascript" language="javascript" src="https://cdn.datatables.net/scroller/2.0.3/js/dataTables.scroller.min.js"></script>
    <script type="text/javascript" language="javascript" src="https://cdn.datatables.net/plug-ins/1.10.25/features/pageResize/dataTables.pageResize.min.js"></script>
=======
	<script type="text/javascript" language="javascript" src="https://cdn.datatables.net/1.10.24/js/jquery.dataTables.min.js"></script>
	<script type="text/javascript" language="javascript" src="https://cdn.datatables.net/scroller/2.0.3/js/dataTables.scroller.min.js"></script>
>>>>>>> 0c689c36

    <style>
        /*  bootstrap passed as string from static/css*/ 
        $bootstrap

        body {
            padding-top: 100;
            padding-bottom: 150;
            width: 85%;
            margin-left: auto;
            margin-right: auto;
            font-size:18px;
            }

        .btn {
            margin-bottom: 12px;   
        }
        .summarybtn {
            transition-duration: 0.2s;
        }

        .summarybtn:hover {
            background-color: #07445c;
            color: white;
        }

        td {
            word-wrap: break-word;
            word-break:break-all
        }

        tr:hover {background-color:#ecebfc !important}

        /* styling for collapsible sections */
        .active, .collapsible:hover {
            background-color: rgb(255, 255, 255);
        }

        .collapsible:after {
            content: '+';
            color: rgb(255, 255, 255);
            font-weight: bold;
            float: right;
            margin-left: 5px;
        }

        .active:after {
            content: "-";
        }

        .content {
            padding: 0 18px;
            max-height: 0;
            overflow: hidden;
            transition: max-height 0.5s ease-out;
        }

        /* .fullPlots tbody {
            pointer-events: none;
        }             */

        .noHover{
            pointer-events: none;
        }

        div.dataTables_wrapper div.dataTables_scrollBody {
            /* without this it can collapse height on small rows 
            when searching if larger ones were in view */
            min-height: 600px;
            white-space: nowrap;
        }
    </style>
</head>

<body>
    <div class="card border-light mt-5 mb-5 p-3 bg-light table-responsive">
        <div class="card-header bg-info p-3 text-white">
            <h2>Coverage report for sample: $name </h2>
        </div><br>
        <div class="card-body bg-white">
            <h3>Report details</h3>
            <!--  Report details section -->
            <p>
            This report provides an assessment of coverage for $name.<br></br>
            It contains the following sections:
            <ul>
                <li> Summary including per gene coverage chart.</li>
                <li> Table of exons with sub-optimal coverage (<100% coverage at $threshold).</li>
                <li> Interactive plots of exons with sub-optimal coverage.</li>
                <li> A summary table of average coverage across all genes.</li>
                <li> Full gene coverage plots.</li>
                <li> Table of per exon coverage across all genes.</li>
                <li> Coverage of known variants (if specified).</li><br>
                n.b. all coverage plots are displayed relative to the <b>+ strand</b>.
            </ul>    
            </p>
        </div>

        <!-- Main body of report  -->
        <div class="card-body bg-white">
            <!--  Summary section -->
            <h2>Summary</h2> 
            <ul style="font-size:20px; line-height:2.0;">
                <!-- Include reference build if given -->
                $build
                $panel
                <li>Genes in the applied panel(s): <b>$total_genes</b></li>
                <li>Low coverage threshold: < <b>$threshold</b></li>
                <li>Panel coverage at $threshold: <b>$panel_pct_coverage %</b></li>
                <li>Genes with 100% coverage at $threshold: <b>$fully_covered_genes</b></li>
                <li>Genes <b>not</b> 100% covered at $threshold: <b>$gene_issues</b></li>
                $summary_text
            </ul>

            $summary_plot

            <br></br><br></br>
        
            <!-- Low covered exons table and plots -->
            <h2>Exons with &lt;100% coverage at $threshold</h2>
            <p style="font-size:18px">
                Of the <b>$total_genes</b> genes included in the panel, <b>$exon_issues</b> exons in 
                <b>$gene_issues</b> genes had sub optimal-coverage.
            </p>

            <div id="low_exons">
                <!-- Table for sub threshold exon coverage, headings passed from script, data in JS function -->
                <table id="low_exon_table" class="display nowrap" style="width:100%; text-align:center">

                </table>
            </div>
            <br></br>

            <br></br>

            To assess what portion of the exon(s) have sub-optimal coverage, the plots below display 
            an interactive window on hovering, showing the coverage at that current base.<br>
            The top right also contains a toolbar, with functions such as panning and zooming.

            $low_cov_plots
<<<<<<< HEAD
        
            <br></br><br></br>
=======
            <br></br>
>>>>>>> 0c689c36

            <div id="gene">
                <!-- Per gene table and plots -->
                <h2> Per gene coverage summary </h2>
                <br>
                The following section provides coverage metrics of each gene.<br>
                The table below contains metrics for each gene averaged across all of its exons. Plots of each gene are also included below.
                <br></br>

                <!-- Table for gene level coverage, headings passed from script, data in JS function -->
                <table id="gene_table" class="display nowrap" style="width:100%">
                    <thead>
                        <tr>
                            $gene_table_headings
                        </tr>
                    </thead>
                </table>

                <br>
                <!-- 'Table' for adding full gene plots to -->
                <table id="fullPlots" class='row-border nowrap noHover pageResize'>
                    <thead>
                        <tr>
                            <th></th>
                            <th></th>
                        </tr>
                    </thead>
                </table>

            </div>

            <br></br>

            <div id="exons">
                <!-- Table for gene level coverage, headings passed from script, data in JS function -->
                <h2> Coverage for all regions of all genes </h2>
                <br>
                The following section provides coverage metrics for each exon of each gene.
                <br></br>
                <table id="exon_table" class="display nowrap" style="width:100%">
                    <thead>
                        <tr>
                            $exon_table_headings
                        </tr>
                    </thead>
                </table>
            </div>
            <br></br>

            <!-- Optional section for displaying SNP information if generated -->
            <div id="snps">
                <h2> Coverage of Known Variants </h2>
                <br>
                Below are tables giving coverage of known variants. The low coverage table gives those not covered at $threshold, 
                and the high coverage table contains those covered above $threshold. <br></br>

                <li><b>$total_snps</b> variants were within the given panel regions and included for analysis</li>
                <li><b>$snps_covered</b> (<b>$snps_pct_covered %</b>) were covered at or above <b>$threshold</b></li>
                <li><b>$snps_not_covered</b> (<b>$snps_pct_not_covered %</b>) variants were <b>not</b> covered at <b>$threshold</b></li>
                <li><b>$snps_out_panel</b> (<b>$snps_pct_out_panel %</b>) variants spanned region boundaries </li>
                <br>
                $vcfs
                </br>
                <!-- snps_no_cov is div passed from script if variants spanning exon boundaries found -->
                $snps_no_cov
                Table of variants with low coverage (< $threshold) &nbsp
                <button class="btn btn-info collapsible btn-sm">Show / hide table</button>
                <div class="content">
                    <table class="snps" style="table-layout: fixed; width:100%">
                        $snps_low_cov
                    </table>
                </div>        
                <br>
                Table of variants with high coverage (>= $threshold) &nbsp
                <button class="btn btn-info collapsible btn-sm">Show / hide table</button>
                <div class="content">
                    <table class="snps" style="table-layout: fixed; width:100%">
                        $snps_high_cov
                    </table>
                </div>
                </br></br>
            </div>
        </div>
        <div class="card-footer bg-info p-1 text-white" style="display: flex; justify-content: space-between; align-items: baseline">
            <span>
                &nbsp&nbsp Report generated on $date
            </span>
            <span style="vertical-align:middle">
                Report created with Athena $version $logo
            </span>
        </div>    
    </body>
        
    <!-- DataTables function for full plots -->
    <script type="text/javascript" class="init">
        $(document).ready(function() {
            var data = [ $all_plots ];

            $('#fullPlots').DataTable( {
                data:           data,
                deferRender:    true,
                pageResize: true,
                info:       false, 
                scrollY:        "75vh",
                scrollCollapse: true,
                scroller:       true,
                scroller: {
                    loadingIndicator: true
                },
                'processing': true,
                'language': {
                    'loadingRecords': '&nbsp;',
                    'processing': 'Loading...'
                },
                "columnDefs": [
                    {
                        "targets": [ 0 ],
                        "visible": false,
                        "searchable": true
                    },
                    {
                        "targets": [ 1 ],
                        "visible": true,
                        "searchable": false,
                        "orderable": false
                    }
                ]
            });
        });
    </script>


    <!-- function to conditionally hide SNPs div if SNPs option not passed -->
    <script>
        // $total_snps is int passed from report script, set to JS snp_check var on writing to template to check against
        var snp_check = $total_snps
        if (snp_check == 0) { 
        document.getElementById('snps').style.display = "none";  
        }
    </script>

    <!-- function to make sections collapsible -->
    <script>
        var coll = document.getElementsByClassName("collapsible");
        var i;

        for (i = 0; i < coll.length; i++) {
        coll[i].addEventListener("click", function() {
            this.classList.toggle("active");
            var content = this.nextElementSibling;
            if (content.style.maxHeight){
            content.style.maxHeight = null;
            } else {
            content.style.maxHeight = content.scrollHeight * 2 + "px";
            } 
        });
        }
    </script>

    <!-- Function to copy text to clipboard, used for clinical summary text -->
    <script>
        function CopyToClipboard(id) {
            var r = document.createRange();
            r.selectNode(document.getElementById(id));
            window.getSelection().removeAllRanges();
            window.getSelection().addRange(r);
            document.execCommand('copy');
            window.getSelection().removeAllRanges();
        }
    </script>

    <!-- DataTables function for low exon coverage table -->
    <script type="text/javascript" class="init">
        function getColor(value){
            // generates value from 0-1 for colouring threshold column by value
            if (value >= 95) {
                var hue=((0 + (value/100))*80).toString(10);
            } else {
                var hue=((0 + (value/100))*67).toString(10);
            } 
            return ["hsl(",hue,",70%,50%)"].join("");
        }

        $(document).ready(function() {
            var data = $sub_threshold_stats ;
            var columnDefs = $low_exon_columns;
            var styleCol = columnDefs

            // get index of threshold column from list of columns
            // thresholdIdx = 0;
            var threshold = "$threshold";
            for(var k = 0; k < columnDefs.length; k++){
                if(columnDefs[k].title == threshold){
                    var thresholdIdx = k;
                }
            }

            $('#low_exon_table').DataTable( {
                data:           data,
                deferRender:    true,
                scrollY:        500,
                scrollCollapse: true,
                scroller:       true,
                lengthChange: false,
                columns: columnDefs,
                columnDefs: [{
                targets: thresholdIdx,
                render: function(data, type, row, meta) {
                    // colours threshold column by value
                    color = getColor(data)
                    barSize = 100 - data
                    return '<div style="background: linear-gradient(to right,' + color + ' ' + data +'%, #FFFFFF ' + barSize + '%);">' + data + '</div>';
                }
                }]
            });
        });
    </script>

    <!-- DataTables function for gene coverage table -->
    <script type="text/javascript" class="init">	
        $(document).ready(function() {
            var data = $gene_stats ;
            $('#gene_table').DataTable( {
                data:           data,
                deferRender:    true,
                scrollY:        500,
                scrollCollapse: true,
                scroller:       true,
                scroller: {
                    loadingIndicator: true
                },
                'processing': true,
                'language': {
                    'loadingRecords': '&nbsp;',
                    'processing': 'Loading...'
                }
            } );
        } );
    </script>

    <!-- DataTables function for exon coverage table -->
    <script type="text/javascript" class="init">	
        $(document).ready(function() {
            var data = $total_stats ;
            $('#exon_table').DataTable( {
                data:           data,
                deferRender:    true,
                scrollY:        500,
                scrollCollapse: true,
                scroller:       true,
                scroller: {
                    loadingIndicator: true
                },
                'processing': true,
                'language': {
                    'loadingRecords': '&nbsp;',
                    'processing': 'Loading...'
                }
            } );
        } );
    </script>
    </div>
</html><|MERGE_RESOLUTION|>--- conflicted
+++ resolved
@@ -8,16 +8,10 @@
 	<link rel="stylesheet" href="https://cdn.datatables.net/responsive/2.2.3/css/responsive.bootstrap4.min.css">
 
 	<script type="text/javascript" language="javascript" src="https://code.jquery.com/jquery-3.5.1.js"></script>
-<<<<<<< HEAD
 	<script type="text/javascript" language="javascript" src="https://cdn.datatables.net/1.10.25/js/jquery.dataTables.min.js"></script>
 	<script type="text/javascript" language="javascript" src="https://cdn.datatables.net/scroller/2.0.3/js/dataTables.scroller.min.js"></script>
-    <script type="text/javascript" language="javascript" src="https://cdn.datatables.net/plug-ins/1.10.25/features/pageResize/dataTables.pageResize.min.js"></script>
-=======
-	<script type="text/javascript" language="javascript" src="https://cdn.datatables.net/1.10.24/js/jquery.dataTables.min.js"></script>
-	<script type="text/javascript" language="javascript" src="https://cdn.datatables.net/scroller/2.0.3/js/dataTables.scroller.min.js"></script>
->>>>>>> 0c689c36
-
-    <style>
+
+  <style>
         /*  bootstrap passed as string from static/css*/ 
         $bootstrap
 
@@ -156,12 +150,8 @@
             The top right also contains a toolbar, with functions such as panning and zooming.
 
             $low_cov_plots
-<<<<<<< HEAD
         
             <br></br><br></br>
-=======
-            <br></br>
->>>>>>> 0c689c36
 
             <div id="gene">
                 <!-- Per gene table and plots -->
