"""
Functions relating to generating coverage stats from the per-base data
at given thresholds
"""
from functools import partial
import multiprocessing
import sys
from time import time

from natsort import natsorted
import numpy as np
import pandas as pd

# from load import loadData
from .utils import unbin


<<<<<<< HEAD
class sample():
=======
class Sample():
>>>>>>> 91c339a8
    """
    Generates per sample coverage values for min, mean, max and given thresholds
    """
    def calculate_exon_stats(self, coverage_data, thresholds) -> pd.DataFrame:
        """
        Calls all methods to generate coverage values for every region
        (i.e. exon) and summary values for every gene / transcript

        Parameters
        ----------
        coverage_data : pd.DataFrame
            Dataframe of per base coverage data
        thresholds : list
            list of thresholds at which to calculate coverage

        Returns
        -------
        pd.DataFrame
            dataframe of exon level coverage values
        pd.DataFrame
            dataframe of transcript level coverage values
        """
        exon_coverage = self._generate_empty_df(
            per_base_data=coverage_data,
            columns=['chrom', 'exon_start', 'exon_end', 'gene', 'transcript', 'exon']
        )
        coverage_data = unbin(coverage_data)

        # calculate required exon level stats
        exon_coverage = self._calculate_minimum(
            data=coverage_data,
            output=exon_coverage,
            index=['transcript', 'exon'],
            column='cov'
        )

        exon_coverage = self._calculate_mean(
            data=coverage_data,
            output=exon_coverage,
            index=['transcript', 'exon']
        )

        exon_coverage = self._calculate_maximum(
            data=coverage_data,
            output=exon_coverage,
            index=['transcript', 'exon'],
            column='cov'
        )

        exon_coverage = self._calculate_exon_thresholds(
            data=coverage_data,
            output=exon_coverage,
            thresholds=thresholds
        )

        return exon_coverage


    def calculate_exon_stats_parallel(self, coverage_data, thresholds) -> pd.DataFrame:
        """
        Wrapper method to call calculate_exon_stats in parallel using
        multiprocessing.Pool() and maximum number of CPU cores available

        Parameters
        ----------
        coverage_data : pd.DataFrame
            Dataframe of per base coverage data
        thresholds : list
            list of thresholds at which to calculate coverage

        Returns
        -------
        pd.DataFrame
            dataframe of exon level coverage values
        """
        print(f"Calculating exon stats using {multiprocessing.cpu_count()} cores")
        start = time()

        # split per base dataframe into an array of dataframes by transcript
        # for passing to calculate_exon_stats() in parrallel
        transcripts = sorted(coverage_data.transcript.unique().tolist())
        transcript_array = np.array_split(np.array(transcripts), multiprocessing.cpu_count())
        split_dfs = np.asanyarray(
            [coverage_data[coverage_data["transcript"].isin(x)]
            for x in transcript_array], dtype=object
        )

        with multiprocessing.Pool(multiprocessing.cpu_count()) as pool:
            try:
                # map threshold arg to function since same is passed to all, then
                # use imap to pass each df to worker to generate stats
                stats_w_arg = partial(
                    self.calculate_exon_stats, thresholds=thresholds
                )
                pool_output = pool.imap_unordered(stats_w_arg, split_dfs)
            except Exception as err:
                print(f"Error in calculating exon stats: {err}")
                pool.close()
                pool.terminate()
            else:
                exon_stats = pd.concat(pool_output, ignore_index=True)

        # correctly sort by gene and exon
        exon_stats.exon = exon_stats.exon.astype('category')
        exon_stats.exon.cat.reorder_categories(
            natsorted(set(exon_stats.exon)), inplace=True, ordered=True)
        exon_stats.sort_values(by=['gene', 'transcript', 'exon'], inplace=True)
        exon_stats.reset_index(drop=True, inplace=True)

        total_time = round((time() - start), 2)
        print(f"\nFinished calculating exon stats in {total_time}s")

        return exon_stats


    def calculate_gene_stats(self, coverage_data, exon_data, thresholds) -> pd.DataFrame:
        """
        Calculates per gene coverage stats from the per exon stats

        Parameters
        ----------
        coverage_data : pd.DataFrame
            dataframe of per base coverage data
        exon_data : pd.DataFrame
            dataframe of previously calculated per exon coverage stats
        thresholds : list
            list of thresholds at which to calculate coverage

        Returns
        -------
        pd.DataFrame
            dataframe of per gene coverage stats
        """
        print('\nCalculating gene stats')
        start = time()

        gene_coverage = self._generate_empty_df(
            per_base_data=exon_data,
                columns=['gene', 'transcript']
        )

        # unbin per base coverage data for calculating mean of each transcript
        coverage_data = unbin(coverage_data)

        gene_coverage = self._calculate_minimum(
            data=exon_data,
            output=gene_coverage,
            index=['transcript'],
            column='min'
        )

        gene_coverage = self._calculate_mean(
            data=coverage_data,
            output=gene_coverage,
            index=['transcript']
        )

        gene_coverage = self._calculate_maximum(
            data=exon_data,
            output=gene_coverage,
            index=['transcript'],
            column='max'
        )

        gene_coverage = self._calculate_gene_thresholds(
            data=exon_data,
            output=gene_coverage,
            thresholds=thresholds
        )

        total_time = round((time() - start), 2)
        print(f"\nFinished calculating gene stats in {total_time}s")

        return gene_coverage


    def _generate_empty_df(self, per_base_data, columns) -> pd.DataFrame:
        """
        Generate empty dataframes for adding values to, based off columns
        in given per base dataframe, keeping just one row per unique region
        from the per base rows.

        Parameters
        ----------
        per_base_data : pd.DataFrame
            dataframe of per base coverage data to extract unique exon
            and gene rows from
        columns : list
            columns to select from per_base_data

        Returns
        -------
        pd.DataFrame
            dataframe of unique rows for the given columns
        """
        return per_base_data[columns].drop_duplicates().reset_index(drop=True)


    def _calculate_minimum(self, data, output, index, column):
        """
        Calculates the minimum coverage for each region

        Parameters
        ----------
        data : pd.DataFrame
            dataframe of from which calculate values
        output : pd.DataFrame
            dataframe to which to add the calculated values to
        index : list
            column names to use as index for calculating against
        column : str
            column from which to calculate

        Returns
        -------
        pd.DataFrame
            output dataframe with min column appended
        """
        minimum = data.groupby(index, as_index=False)[column].min()
        minimum.rename(columns={column: 'min'}, inplace=True)

        output = pd.merge(output, minimum, on=index, validate='1:1')

        return output


    def _calculate_maximum(self, data, output, index, column) -> pd.DataFrame:
        """
        Calculates the maximum coverage for each region

        Parameters
        ----------
        data : pd.DataFrame
            dataframe of from which calculate values
        output : pd.DataFrame
            dataframe to which to add the calculated values to
        index : list
            column names to use as index for calculating against
        column : str
            column from which to calculate

        Returns
        -------
        pd.DataFrame
            output dataframe with max column appended
        """
        maximum = data.groupby(index, as_index=False)[column].max()
        maximum.rename(columns={column: 'max'}, inplace=True)

        return pd.merge(output, maximum, on=index, validate='1:1')


    def _calculate_mean(self, data, output, index) -> pd.DataFrame:
        """
        Calculates the mean coverage for each region

        Parameters
        ----------
        data : pd.DataFrame
            dataframe of from which calculate values
        output : pd.DataFrame
            dataframe to which to add the calculated values to
        index : list
            column names to use as index for calculating against

        Returns
        -------
        pd.DataFrame
            output dataframe with mean column appended
        """
        mean = data.groupby(index, as_index=False)['cov'].mean()
        mean.rename(columns={'cov': 'mean'}, inplace=True)

        return pd.merge(output, mean, on=index, validate='1:1')


    def _calculate_exon_thresholds(self, data, output, thresholds
        ) -> pd.DataFrame:
        """
        Calculates the percent coverage at each given threshold for each exon.

        This is calculated as:

                        total bases >= threshold
                        ------------------------  X 100 
                               exon length         

        Parameters
        ----------
        data : pd.DataFrame
            dataframe of per base coverage values from which to calculate
        output : pd.DataFrame
            dataframe to which to add the calculated values to
        thresholds : list
            list of thresholds at which to calculate coverage

        Returns
        -------
        pd.DataFrame
            output dataframe with threshold columns appended
        """
        data['exon_length'] = data['exon_end'] - data['exon_start']

        for threshold in thresholds:
            # calculate the total bases above the given threshold
            # force exon length to be returned in output dataframe by
            # selecting the max from the column (where all will be the
            # same as this is being called on each exon)
            over = data.groupby(['transcript', 'exon']).agg(**{
                f"{threshold}x":pd.NamedAgg(
                    column="cov",
                    aggfunc=lambda x: sum(x >= int(threshold))
                ),
                'exon_length': pd.NamedAgg(
                    column="exon_length",
                    aggfunc=max
                )
            })

            # calculate % at current threshold
            over[f"{threshold}x"] = over[f"{threshold}x"] /\
                 over['exon_length'] * 100

            # add threshold values to output dataframe
            output = pd.merge(
                output, over[[f'{threshold}x']],
                on=['transcript', 'exon'],
                validate='1:1'
            )

        return output


    def _calculate_gene_thresholds(self, data, output, thresholds) -> pd.DataFrame:
        """
        Calculate threshold values at gene level from previously calculated
        exon values, normalising against length of each exon.

        Parameters
        ----------
        data : pd.DataFrame
            per exon data to calculate from
        outut : pd.DataFrame
            per gene dataframe to add gene threshold values to
        thresholds : list
            list of thresholds at which to calculate coverage

        Returns
        -------
        pd.DataFrame
            dataframe of per gene values with thresholds appended
        """
        data['exon_length'] = data['exon_end'] - data['exon_start']

        thresholds = [f"{threshold}x" for threshold in thresholds]

        # calculate gene length as the sum of exon lengths for each
        # transcript, then map back onto original dataframe
        gene_length = data.groupby(['transcript'], as_index=False)['exon_length'].sum()
        gene_length.rename(columns={'exon_length': 'gene_length'}, inplace=True)
        merged = pd.merge(data, gene_length, on='transcript', validate='m:1')

        for threshold in thresholds:
            # calculate the fraction each exon contributes to
            # overall gene coverage
            merged[threshold] = merged[threshold] * merged['exon_length'] / merged['gene_length']

        # sum each of the exon coverage fractions for each transcript to
        # get total percent coverage
        summed_thresholds = merged.groupby(
            ['transcript']).agg({x: "sum" for x in thresholds})

        summed_thresholds = summed_thresholds.apply(lambda x: round(x, ndigits=12))

        data.drop(['exon_length'], axis=1, inplace=True)

        return pd.merge(output, summed_thresholds, on='transcript', validate='1:1')


class run():
    """
    Generates per run coverage values, normalising each sample against
    the hsmetric values
    """
    def calculate_exon_stats(self, ) -> pd.DataFrame:
        """
        _summary_
        """
        pass<|MERGE_RESOLUTION|>--- conflicted
+++ resolved
@@ -15,11 +15,7 @@
 from .utils import unbin
 
 
-<<<<<<< HEAD
-class sample():
-=======
 class Sample():
->>>>>>> 91c339a8
     """
     Generates per sample coverage values for min, mean, max and given thresholds
     """
