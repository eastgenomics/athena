"""
Functions relating to loading of various required data files
"""
<<<<<<< HEAD
import os
from pathlib import Path
import sys
from typing import Union

=======
>>>>>>> 91c339a8
import numpy as np
import pandas as pd


class loadData():
    def __init__(self):
        self.dtypes = {
            "chrom": str,
            "exon_start": np.uint32,
            "exon_end": np.uint32,
            "start": np.uint32,
            "end": np.uint32,
            "gene": str,
            "tx": str,
            "transcript": str,
            "exon": str,
            "exon_len": np.uint16,
            "min": np.uint16,
            "mean": float,
            "max": np.uint16,
            "cov_start": np.uint32,
            "cov_end": np.uint32,
            "cov": np.uint16,
            r'[0-9]*x': float
        }


    def filter_dtypes(self, dataframe) -> dict:
        """
        Filter list of dtypes to columns present in df
<<<<<<< HEAD
        Args:
            - df (df): dataframe to get col names from
        Returns:
            - dict: dict of col names and dtypes
        """
        return {k: v for k, v in self.dtypes.items() if k in df.columns}


    def read_panel_bed(self, bed_file):
        """
        Read in panel bed file to dataframe
        Args: bed_file (file): file handler of bed file
        Returns: panel_bed_df (df): df of panel bed file
        """
        print("Reading panel bed file")

        # first test file has expected columns
        with open(bed_file, 'r') as f:
            assert f.readline().count('\t') == 3, (
                "Provided bed file does not appear to have required 4 columns"
            )

        panel_bed = pd.read_csv(
            bed_file, sep="\t", dtype=self.dtypes, names=[
                "chrom", "start", "end", "transcript"
            ]
        )

        # strip chr from chrom if present
        panel_bed["chrom"] = panel_bed["chrom"].apply(
            lambda x: str(x).replace("chr", "")
        )

        return panel_bed


    def read_transcript_info(self, transcript_file):
        """
        Read in file that contains transcript -> gene symbol, exon no.
        Args: transcript_file (file): file handler
        Returns: transcript_info_df (df): df of transcript info
        """
        print("reading transcript information file")

        # first test file has expected columns
        with open(transcript_file, 'r') as f:
            assert f.readline().count('\t') == 5, (
                "Provided bed file does not appear to have required 4 columns"
            )

        transcript_info_df = pd.read_csv(
            transcript_file, sep="\t", dtype=self.dtypes, names=[
                "chrom", "start", "end", "gene", "transcript", "exon"
            ]
        )

        # strip chr from chrom if present
        transcript_info_df["chrom"] = transcript_info_df["chrom"].apply(
            lambda x: str(x).replace("chr", "")
        )

        return transcript_info_df


    def read_coverage_data(self, coverage_file, chunk_size=None):
        """
        Read in per-base coverage file (i.e. output of mosdepth)
        Args:
            - coverage_file (file): file handler
            - chunk_size (int): this can be 50 million + line file, use chunks
                to read in df and return an iterable to stop bedtools breaking
        Returns: pb_coverage_df (df / list): df of coverage data / list of dfs
                if chunk_size value passed
        """
        print("reading coverage file, this might take a while...")

        if chunk_size:
            # build list of dataframes split by given chunk size
            pb_coverage_df = []

            for df in pd.read_csv(
                coverage_file, sep="\t", compression="infer",
                dtype=self.dtypes,
                chunksize=chunk_size, names=["chrom", "start", "end", "cov"]
            ):
                # strip chr prefix if present
                df["chrom"] = df["chrom"].apply(
                    lambda x: str(x).replace("chr", "")
                )
                # add to list of chunk dfs
                pb_coverage_df.append(df)

            print(
                f"per-base coverage data read in to {len(pb_coverage_df)} "
                f"of {chunk_size} rows"
            )
        else:
            # read file into one df
            pb_coverage_df = pd.read_csv(
                coverage_file, sep="\t", compression="infer",
                dtype=self.dtypes,
                names=["chrom", "start", "end", "cov"]
            )

            # strip chr from chrom if present
            pb_coverage_df["chrom"] = pb_coverage_df["chrom"].apply(
                lambda x: str(x).replace("chr", "")
            )

        return pb_coverage_df


    def read_exon_stats(self, exon_stats) -> Union[pd.DataFrame, pd.DataFrame]:
        """
        Read exon stats file from coverage_single_stats into df

        Parameters
        ----------
        exon_stats : str
            path to file with per exon coverage stats

        Returns
        -------
        pd.DataFrame
            dataframe of exon_stats file
        pd.DataFrame | None
            dataframe of hsmetrics read from beginning of file (if present)
        """
        with open(exon_stats) as exon_file:
            # check if hsmetrics have been written to first 2 lines of the file
            header = exon_file.readline()
            if header.startswith('BAIT_SET'):
                # hsmetrics present
                header = header.split('\t')
                metrics = [exon_file.readline().split('\t')]
                metrics = pd.DataFrame(metrics, columns=header)
            else:
                # no metrics present, test the file looks like normal
                # exon stats and read in
                assert header.startswith('chrom'), (
                    f'Exon stats file does not seem valid: {exon_file}'
                )
                exon_file.seek()  # set file pointer back to start of file

            cov_stats = pd.read_csv(
                exon_file, sep="\t", dtype=self.dtypes
            )

            # strip chr from chrom in cases of diff. formatted bed
            cov_stats["chrom"] = cov_stats["chrom"].apply(
                lambda x: str(x).replace("chr", "")
            )

        return cov_stats, metrics


    def read_gene_stats(self, gene_stats):
        """
        Read gene stats file from coverage_single_stats into df
=======
        Parameters
        ----------
        dataframe : pd.DataFrame
            dataframe to get column names from to select required dtypes
>>>>>>> 91c339a8

        Returns
        -------
        dict
            dict of column names and dtypes
        """
        return {k: v for k, v in self.dtypes.items() if k in dataframe.columns}


    def read_annotated_bed(self, annotated_bed):
        """
        Read in raw coverage data (annotated bed file) from single stats

        Parameters
        ----------
        raw_coverage : str
            filename of annotated bed file

        Returns
        -------
        pd.DataFrame
            dataframe of annotated bed file
        """
        column = [
            "chrom", "exon_start", "exon_end", "gene",
            "transcript", "exon", "cov_start", "cov_end", "cov"
        ]

        annotated_bed = pd.read_csv(
            annotated_bed, sep="\t", names=column, dtype=self.dtypes
        )

        return annotated_bed


    @staticmethod
    def read_hsmetrics(hs_file):
        """
        Read in hsmetrics file to get values for normalisation when
        generating run level stats

        Parameters
        ----------
        hs_file : str
            path to hsmetrics file to read in

        Returns
        -------
        pd.DataFrame
            dataframe of hsmetrics values
        """
        with open(hs_file) as file:
            contents = file.read().splitlines()

        metrics = []

        for idx, line in enumerate(contents):
            if line.startswith('## METRICS CLASS'):
                metrics.extend(contents[idx + 1: idx + 3])
<<<<<<< HEAD
        
        metrics = [x.split('\t') for x in metrics]
        
        assert metrics, "METRICS CLASS could not be parsed from hsmetrics file"

        return pd.DataFrame(metrics)


    def get_low_coverage_regions(self, cov_stats, raw_coverage, threshold):
        """
        Get regions where coverage at given threshold is <100% for
        generating low coverage plots

        Args:
            - cov_stats (df): df of coverage stats for each exon
            - raw_coverage (df): raw bp coverage for each exon
            - threshold (int): defined threshold level (default: 20)

        Returns:
            - low_raw_cov (df): df of raw bp values for each region with
                                coverage less than 100% at threshold
        """
        # get threshold columns and add to column names
        threshold_cols = list(cov_stats.filter(regex='[0-9]+x', axis=1))

        columns = [
            "gene", "tx", "chrom", "exon", "exon_start", "exon_end",
            "min", "mean", "max"
        ]

        columns.extend(threshold_cols)

        # empty df
        # low_stats = pd.DataFrame(columns=columns)

        # get all exons with <100% coverage at given threshold
        # for i, row in cov_stats.iterrows():
        #     if int(row[threshold]) < 100:
        #         low_stats = low_stats.append(row, ignore_index=True)
        low_stats = cov_stats[cov_stats[threshold] < 100].reset_index(drop=True)

        # get list of tuples of genes and exons with low coverage to
        # select out raw coverage
        low_exon_list = low_stats[['gene', 'exon']].values.tolist()
        low_exon_list = [tuple(exon) for exon in low_exon_list]

        # get per base coverage for low coverage regions to plot
        low_raw_cov = raw_coverage[raw_coverage[['gene', 'exon']].apply(
            tuple, axis=1).isin(low_exon_list)].reset_index()

        return low_raw_cov


    @staticmethod
    def get_build_and_stats(gene_stats):
        """
        Get flagstats (if present) and reference build number used for
        alignment from header of gene_stats file.
        Args:
            - gene_stats (file): gene stats file from single_stats
        Returns:
            - flagstat (dict): flagstat values
            - build (str): HTML formatted string of reference build
        """
        flagstat = {}
        # read in flagstat and build from header of gene stats file
        with open(gene_stats) as gene_file:
            for ln in gene_file:
                if ln.startswith("#"):
                    if "build" in ln:
                        # get build number
                        reference = ln.split(":")[1]
                        # add build to string to display
                        if "37" in reference:
                            build = "<li>Reference build used for aligment<b>\
                                {}</b></li>".format(reference)
                        if "38" in build:
                            build = "<li>Reference build used for aligment<b>\
                                {}</b></li>".format(reference)
                    else:
                        # read in flagstat from header
                        key = ln.split(":")[0].strip("#")
                        val = ln.split(":")[1]
                        flagstat[key] = val

        if "build" not in locals():
            # build no. not included in gene_stats file
            build = ""
=======
>>>>>>> 91c339a8

        metrics = [x.split('\t') for x in metrics]

        assert metrics, "METRICS CLASS could not be parsed from hsmetrics file"

        return pd.DataFrame(metrics)<|MERGE_RESOLUTION|>--- conflicted
+++ resolved
@@ -1,14 +1,6 @@
 """
 Functions relating to loading of various required data files
 """
-<<<<<<< HEAD
-import os
-from pathlib import Path
-import sys
-from typing import Union
-
-=======
->>>>>>> 91c339a8
 import numpy as np
 import pandas as pd
 
@@ -39,172 +31,10 @@
     def filter_dtypes(self, dataframe) -> dict:
         """
         Filter list of dtypes to columns present in df
-<<<<<<< HEAD
-        Args:
-            - df (df): dataframe to get col names from
-        Returns:
-            - dict: dict of col names and dtypes
-        """
-        return {k: v for k, v in self.dtypes.items() if k in df.columns}
-
-
-    def read_panel_bed(self, bed_file):
-        """
-        Read in panel bed file to dataframe
-        Args: bed_file (file): file handler of bed file
-        Returns: panel_bed_df (df): df of panel bed file
-        """
-        print("Reading panel bed file")
-
-        # first test file has expected columns
-        with open(bed_file, 'r') as f:
-            assert f.readline().count('\t') == 3, (
-                "Provided bed file does not appear to have required 4 columns"
-            )
-
-        panel_bed = pd.read_csv(
-            bed_file, sep="\t", dtype=self.dtypes, names=[
-                "chrom", "start", "end", "transcript"
-            ]
-        )
-
-        # strip chr from chrom if present
-        panel_bed["chrom"] = panel_bed["chrom"].apply(
-            lambda x: str(x).replace("chr", "")
-        )
-
-        return panel_bed
-
-
-    def read_transcript_info(self, transcript_file):
-        """
-        Read in file that contains transcript -> gene symbol, exon no.
-        Args: transcript_file (file): file handler
-        Returns: transcript_info_df (df): df of transcript info
-        """
-        print("reading transcript information file")
-
-        # first test file has expected columns
-        with open(transcript_file, 'r') as f:
-            assert f.readline().count('\t') == 5, (
-                "Provided bed file does not appear to have required 4 columns"
-            )
-
-        transcript_info_df = pd.read_csv(
-            transcript_file, sep="\t", dtype=self.dtypes, names=[
-                "chrom", "start", "end", "gene", "transcript", "exon"
-            ]
-        )
-
-        # strip chr from chrom if present
-        transcript_info_df["chrom"] = transcript_info_df["chrom"].apply(
-            lambda x: str(x).replace("chr", "")
-        )
-
-        return transcript_info_df
-
-
-    def read_coverage_data(self, coverage_file, chunk_size=None):
-        """
-        Read in per-base coverage file (i.e. output of mosdepth)
-        Args:
-            - coverage_file (file): file handler
-            - chunk_size (int): this can be 50 million + line file, use chunks
-                to read in df and return an iterable to stop bedtools breaking
-        Returns: pb_coverage_df (df / list): df of coverage data / list of dfs
-                if chunk_size value passed
-        """
-        print("reading coverage file, this might take a while...")
-
-        if chunk_size:
-            # build list of dataframes split by given chunk size
-            pb_coverage_df = []
-
-            for df in pd.read_csv(
-                coverage_file, sep="\t", compression="infer",
-                dtype=self.dtypes,
-                chunksize=chunk_size, names=["chrom", "start", "end", "cov"]
-            ):
-                # strip chr prefix if present
-                df["chrom"] = df["chrom"].apply(
-                    lambda x: str(x).replace("chr", "")
-                )
-                # add to list of chunk dfs
-                pb_coverage_df.append(df)
-
-            print(
-                f"per-base coverage data read in to {len(pb_coverage_df)} "
-                f"of {chunk_size} rows"
-            )
-        else:
-            # read file into one df
-            pb_coverage_df = pd.read_csv(
-                coverage_file, sep="\t", compression="infer",
-                dtype=self.dtypes,
-                names=["chrom", "start", "end", "cov"]
-            )
-
-            # strip chr from chrom if present
-            pb_coverage_df["chrom"] = pb_coverage_df["chrom"].apply(
-                lambda x: str(x).replace("chr", "")
-            )
-
-        return pb_coverage_df
-
-
-    def read_exon_stats(self, exon_stats) -> Union[pd.DataFrame, pd.DataFrame]:
-        """
-        Read exon stats file from coverage_single_stats into df
-
-        Parameters
-        ----------
-        exon_stats : str
-            path to file with per exon coverage stats
-
-        Returns
-        -------
-        pd.DataFrame
-            dataframe of exon_stats file
-        pd.DataFrame | None
-            dataframe of hsmetrics read from beginning of file (if present)
-        """
-        with open(exon_stats) as exon_file:
-            # check if hsmetrics have been written to first 2 lines of the file
-            header = exon_file.readline()
-            if header.startswith('BAIT_SET'):
-                # hsmetrics present
-                header = header.split('\t')
-                metrics = [exon_file.readline().split('\t')]
-                metrics = pd.DataFrame(metrics, columns=header)
-            else:
-                # no metrics present, test the file looks like normal
-                # exon stats and read in
-                assert header.startswith('chrom'), (
-                    f'Exon stats file does not seem valid: {exon_file}'
-                )
-                exon_file.seek()  # set file pointer back to start of file
-
-            cov_stats = pd.read_csv(
-                exon_file, sep="\t", dtype=self.dtypes
-            )
-
-            # strip chr from chrom in cases of diff. formatted bed
-            cov_stats["chrom"] = cov_stats["chrom"].apply(
-                lambda x: str(x).replace("chr", "")
-            )
-
-        return cov_stats, metrics
-
-
-    def read_gene_stats(self, gene_stats):
-        """
-        Read gene stats file from coverage_single_stats into df
-=======
         Parameters
         ----------
         dataframe : pd.DataFrame
             dataframe to get column names from to select required dtypes
->>>>>>> 91c339a8
 
         Returns
         -------
@@ -264,97 +94,6 @@
         for idx, line in enumerate(contents):
             if line.startswith('## METRICS CLASS'):
                 metrics.extend(contents[idx + 1: idx + 3])
-<<<<<<< HEAD
-        
-        metrics = [x.split('\t') for x in metrics]
-        
-        assert metrics, "METRICS CLASS could not be parsed from hsmetrics file"
-
-        return pd.DataFrame(metrics)
-
-
-    def get_low_coverage_regions(self, cov_stats, raw_coverage, threshold):
-        """
-        Get regions where coverage at given threshold is <100% for
-        generating low coverage plots
-
-        Args:
-            - cov_stats (df): df of coverage stats for each exon
-            - raw_coverage (df): raw bp coverage for each exon
-            - threshold (int): defined threshold level (default: 20)
-
-        Returns:
-            - low_raw_cov (df): df of raw bp values for each region with
-                                coverage less than 100% at threshold
-        """
-        # get threshold columns and add to column names
-        threshold_cols = list(cov_stats.filter(regex='[0-9]+x', axis=1))
-
-        columns = [
-            "gene", "tx", "chrom", "exon", "exon_start", "exon_end",
-            "min", "mean", "max"
-        ]
-
-        columns.extend(threshold_cols)
-
-        # empty df
-        # low_stats = pd.DataFrame(columns=columns)
-
-        # get all exons with <100% coverage at given threshold
-        # for i, row in cov_stats.iterrows():
-        #     if int(row[threshold]) < 100:
-        #         low_stats = low_stats.append(row, ignore_index=True)
-        low_stats = cov_stats[cov_stats[threshold] < 100].reset_index(drop=True)
-
-        # get list of tuples of genes and exons with low coverage to
-        # select out raw coverage
-        low_exon_list = low_stats[['gene', 'exon']].values.tolist()
-        low_exon_list = [tuple(exon) for exon in low_exon_list]
-
-        # get per base coverage for low coverage regions to plot
-        low_raw_cov = raw_coverage[raw_coverage[['gene', 'exon']].apply(
-            tuple, axis=1).isin(low_exon_list)].reset_index()
-
-        return low_raw_cov
-
-
-    @staticmethod
-    def get_build_and_stats(gene_stats):
-        """
-        Get flagstats (if present) and reference build number used for
-        alignment from header of gene_stats file.
-        Args:
-            - gene_stats (file): gene stats file from single_stats
-        Returns:
-            - flagstat (dict): flagstat values
-            - build (str): HTML formatted string of reference build
-        """
-        flagstat = {}
-        # read in flagstat and build from header of gene stats file
-        with open(gene_stats) as gene_file:
-            for ln in gene_file:
-                if ln.startswith("#"):
-                    if "build" in ln:
-                        # get build number
-                        reference = ln.split(":")[1]
-                        # add build to string to display
-                        if "37" in reference:
-                            build = "<li>Reference build used for aligment<b>\
-                                {}</b></li>".format(reference)
-                        if "38" in build:
-                            build = "<li>Reference build used for aligment<b>\
-                                {}</b></li>".format(reference)
-                    else:
-                        # read in flagstat from header
-                        key = ln.split(":")[0].strip("#")
-                        val = ln.split(":")[1]
-                        flagstat[key] = val
-
-        if "build" not in locals():
-            # build no. not included in gene_stats file
-            build = ""
-=======
->>>>>>> 91c339a8
 
         metrics = [x.split('\t') for x in metrics]
 
