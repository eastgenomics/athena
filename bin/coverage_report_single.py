"""
Script to generate single sample coverage report.
Takes single sample coverage stats files as input, along with the raw
coverage input file and an optional "low" coverage threshold (default 20).

Jethro Rainford 200722
"""

import argparse
import base64
import math
import matplotlib
# use agg instead of tkinter for pyplot backend
matplotlib.use('agg')
import matplotlib.image as mpimg
import matplotlib.patches as mpatches
import matplotlib.pyplot as plt
import multiprocessing
import numpy as np
import os
import pandas as pd
import pandasql as pdsql
import plotly.graph_objs as go
import pybedtools as bedtools
import sys

from datetime import datetime
from io import BytesIO
from pathlib import Path
from plotly.subplots import make_subplots
from string import Template

import load_data


class generatePlots():
    """Functions to generate required plots"""

    def __init__(self, threshold):
        self.threshold = threshold
        self.threshold_val = int(threshold.strip("x"))


    def img2str(self, plt):
        """
        Converts png of plot to HTML formatted string
        Args:
            - plt (image): png of plot
        Returns:
            - img (str): HTML formatted string of plot
        """
        buffer = BytesIO()
        plt.savefig(buffer, format='png', dpi=65, transparent=True)
        buffer.seek(0)
        image_png = buffer.getvalue()
        buffer.close()
        graphic = base64.b64encode(image_png)
        data_uri = graphic.decode('utf-8')
        img_tag = (
            f"<img src=data:image/png;base64,{data_uri} style='max-width: "
            "100%; max-height: auto; object-fit: contain; ' />"
        )

        return img_tag


    def low_exon_plot(self, low_raw_cov):
        """
        Generate array of low exon plot values to pass into report

        Args:
            - low_raw_cov (df): df of raw coverage for exons with low
                                coverage
            - threshold (int): defined threshold level (default: 20)

        Returns:
            - low_exon_plots (str): list of plot values in div tags
        """
        print("Generating plots of low covered regions")

        # get list of tuples of genes and exons to define plots
        genes = low_raw_cov.drop_duplicates(
            ["gene", "exon"])[["gene", "exon"]].values.tolist()
        genes = [tuple(exon) for exon in genes]

        if len(genes) == 0:
            # everything above threshold, don't generate plots
            fig = "<br></br><b>All regions in panel above threshold, no plots\
                to show.</b><br></br>"

            return fig

        # sort list of genes/exons by gene and exon
        genes = sorted(genes, key=lambda element: (element[0], element[1]))

        low_raw_cov["exon_len"] =\
            low_raw_cov["exon_end"] - low_raw_cov["exon_start"]

        low_raw_cov["relative_position"] = low_raw_cov["exon_end"] - round(((
            low_raw_cov["cov_end"] + low_raw_cov["cov_start"]) / 2
        ))

        low_exon_plots = []  # array to add string data of plots to

        for gene in genes:
            # get rows for current gene and exon
            exon_cov = low_raw_cov.loc[(
                low_raw_cov["gene"] == gene[0]
            ) & (
                low_raw_cov["exon"] == gene[1]
            )]

            exon_cov = exon_cov.sort_values(by='cov_start', ascending=True)
            start = exon_cov.iloc[0]
            end = exon_cov.iloc[-1]

            if start["exon_start"] != start["cov_start"]:
                # if cov_start is diff to tx start due to mosdepth
                # binning, use tx start avoids wrongly estimating
                # coverage by using wrong tx length
                exon_cov.iloc[0, exon_cov.columns.get_loc(
                    "cov_start")] = int(start["exon_start"])

            if end["exon_end"] != end["cov_end"]:
                # same as start
                exon_cov.loc[
                    exon_cov.index[-1], "cov_end"] = int(end["exon_end"])

            # create empty df for unbinned data with same columns
            exon_cov_unbinned = exon_cov[0:0]

            for i, row in exon_cov.iterrows():
                for pos in range(row["cov_start"], row["cov_end"] + 1):
                    # unbin each row, set start & end to same value for each
                    # use +1 since range is non inclusive of final value
                    pos_row = row
                    pos_row["cov_start"] = pos
                    pos_row["cov_end"] = pos
                    exon_cov_unbinned = exon_cov_unbinned.append(
                        pos_row, ignore_index=True
                    )

            if sum(exon_cov_unbinned["cov"]) == 0:
                continue

            # build div str of plot data to pass to template
            x_vals = str(exon_cov_unbinned['cov_start'].tolist()).strip('[]')
            y_vals = str(exon_cov_unbinned['cov'].tolist()).strip('[]')
            title = f"{gene[0]} exon {gene[1]}"

            gene_data = (
                f"""'<div class="sub_plot">{title},{x_vals},{y_vals}</div>'"""
            )

            low_exon_plots.append(gene_data)

        low_exon_plots = ','.join(low_exon_plots)

        return low_exon_plots


    def all_gene_plots(self, raw_coverage):
        """
        Generate full plots for each gene

        Args:
            - raw_coverage (file): from args; bp coverage file used as
                                    input for coverage_stats_single.py
            - threshold (int): defined threshold level (default: 20)

        Returns:
            - all-plots (str): str of lists of all plots with gene symbol
        """
        all_plots = ""

        if len(raw_coverage.index) == 0:
            # passed empty df, most likely because there were less genes
            # than processes => empty df passed with multiprocess
            return ""

        # get unique list of genes
        genes = raw_coverage.drop_duplicates(["gene"])["gene"].values.tolist()

        for gene in genes:
            # get coverage data for current gene
            gene_cov = raw_coverage.loc[(raw_coverage["gene"] == gene)]
            # get list of exons
            exons = gene_cov.drop_duplicates(["exon"])["exon"].tolist()

            # no. plot columns = no. of exons
            column_no = len(exons)

            # make subplot grid size of no. of exons, height variable
            # splits large genes to several rows and maintains height
            height = math.ceil(len(exons) / 30) * 4.5
            fig = plt.figure(figsize=(30, height))

            # generate grid with space for each exon
            # splits genes with >25 exons to multiple rows
            rows = math.ceil(len(exons) / 30)
            if column_no > 30:
                column_no = 30

            grid = fig.add_gridspec(rows, column_no, wspace=0)
            axs = grid.subplots(sharey=True)

            if column_no == 1:
                # handle single exon genes, axs needs turning into np
                # array to flatten
                axs = np.array([axs])

            axs = axs.flatten()

            fig.suptitle(gene, fontweight="bold", fontsize=14)
            count = 0

            for exon in exons:
                # get coverage data for current exon
                exon_cov = raw_coverage.loc[(
                    raw_coverage["gene"] == gene
                ) & (
                    raw_coverage["exon"] == exon
                )]

                exon_cov = exon_cov.reset_index(drop=True)

                # sort and check coordinates are correct
                exon_cov = exon_cov.sort_values(by='cov_start', ascending=True)

                start = exon_cov.iloc[0]
                end = exon_cov.iloc[-1]

                if start["exon_start"] != start["cov_start"]:
                    # if cov_start is diff to tx start due to mosdepth
                    # binning, use tx start avoids wrongly estimating
                    # coverage by using wrong tx length
                    exon_cov.iloc[
                        0, exon_cov.columns.get_loc("cov_start")
                    ] = int(start["exon_start"])

                if end["exon_end"] != end["cov_end"]:
                    # same as start
                    exon_cov.loc[exon_cov.index[-1], "cov_end"] = int(
                        end["exon_end"]
                    )

                # check if coverage column empty
                if (exon_cov['cov'] == 0).all():
                    # no coverage, generate empty plot with just
                    # threshold line
                    axs[count].plot(
                        [0, 100], [self.threshold_val, self.threshold_val],
                        color='red', linestyle='-', linewidth=2, rasterized=True
                    )
                else:
                    axs[count].plot(
                        exon_cov["cov_start"].tolist(),
                        exon_cov["cov"].tolist()
                    )

                    # threshold line
                    axs[count].plot(
                        [exon_cov["exon_start"], exon_cov["exon_end"]],
                        [self.threshold_val, self.threshold_val], color='red',
                        linestyle='-', linewidth=1, rasterized=True
                    )

                # add labels
                xlab = str(
                    exon_cov["exon_end"].iloc[0] -
                    exon_cov["exon_start"].iloc[0]
                ) + " bp"

                if len(exons) > 20:
                    # drop bp to new line for better spacing
                    xlab = xlab.replace("bp", "\nbp")

                axs[count].title.set_text(exon)
                axs[count].set_xlabel(xlab, fontsize=13)

                count += 1

            # remove y ticks & label for all but first plot of lines
            for i in range(column_no * rows):
                if i in [x * column_no for x in range(rows)]:
                    # first plot of line, keep ticks and labels
                    axs[i].tick_params(axis='y', labelsize=12)
                    continue
                else:
                    axs[i].yaxis.set_ticks_position('none')

            # strip x axis ticks and labels
            plt.setp(plt.gcf().get_axes(), xticks=[])

            # adjust yaxis limits
            ymax = max(gene_cov["cov"].tolist()) + 10
            plt.ylim(bottom=0, top=ymax)

            # remove outer white margins
            fig.tight_layout(h_pad=1.4)

            # convert plot png to html string and append to one string
            img = self.img2str(plt)

            # add img to str list with gene symbol for filtering in table
            # expects to be a string of lists to write in report
            img_str = f'["{gene}", "{img}" ], '
            all_plots += img_str

            plt.close(fig)

        return all_plots


    def summary_gene_plot(self, cov_summary):
        """
        Generate summary plot of all genes against threshold value

        Args:
            - cov_summary (df): df of gene coverage values
            - threshold (int): defined threshold level (default: 20)

        Returns:
            - summary_plot (fig): plot of all genes
        """
        print("Generating summary plot")

        summary_data = cov_summary.copy()

        # define colours based on values
        summary_data["colours"] = 'green'
        summary_data.loc[
            summary_data[self.threshold] < 100, 'colours'] = 'orange'
        summary_data.loc[summary_data[self.threshold] < 90, 'colours'] = 'red'

        summary_data = summary_data.sort_values(
            by=[self.threshold], ascending=False
        )
        summary_plot, axs = plt.subplots(figsize=(25, 7.5))

        genes100pct = None

        if len(summary_data.index) > 100:
            # split off some of 100% covered genes to limit size of plot
            if len(summary_data[summary_data[self.threshold] < 100]) > 100:
                # over 100 sub threshold genes, remove all 100% genes
                genes100pct = len(
                    summary_data[summary_data[self.threshold] == 100]
                )
                summary_data = summary_data[summary_data[self.threshold] < 100]
            else:
                # split off bottom 100 genes, plot includes some 100% covered
                genes100pct = len(summary_data.iloc[:-100])
                summary_data = summary_data.iloc[-100:]

        # generate the plot
        plt.bar(
            summary_data["gene"],
            [int(x) for x in summary_data[self.threshold]],
            color=summary_data.colours
        )

        if genes100pct is not None:
            # more than 100 genes, add title inc. 100% covered not shown
            genes100pct = str(genes100pct)
            axs.set_title(
                r"$\bf{" + genes100pct + "}$" + " genes covered 100% at " +
                r"$\bf{" + self.threshold + "}$" +
                " were omitted from the plot due to the panel size", loc='left'
            )

        # threshold lines
        plt.axhline(y=99, linestyle='--', color="#565656", alpha=0.6)
        plt.axhline(y=95, linestyle='--', color="#565656", alpha=0.6)

        plt.text(1.005, 0.94, '99%', transform=axs.transAxes)
        plt.text(1.005, 0.91, '95%', transform=axs.transAxes)

        # plot formatting
        axs.tick_params(labelsize=8, length=0)
        plt.xticks(rotation=55, color="#565656")

        # adjust whole plot margins
        axs.autoscale_view(scaley=True)
        if len(cov_summary.index) < 10:
            # add wider margins for low no. genes to stop v. wide bars
            margin = 1 / len(cov_summary.index) / len(cov_summary.index)
            axs.margins(x=margin)
        else:
            axs.margins(x=0.01)

        # add legend
        green = mpatches.Patch(color='green', label='100%')
        orange = mpatches.Patch(color='orange', label='90-99.99%')
        red = mpatches.Patch(color='red', label='<90%')

        plt.legend(
            handles=[green, orange, red], loc='upper center',
            bbox_to_anchor=(0.5, -0.18),
            fancybox=True, shadow=True, ncol=12, fontsize=14
        )

        vals = np.arange(0, 110, 10).tolist()
        plt.yticks(vals, vals)

        if len(summary_data.index) > 250:
            # x axis label overlap on lots of genes => skip every third
            # shouldn't be a huge amount more than this to stop overlap
            axs.set_xticks(axs.get_xticks()[::3])
            axs.tick_params(axis='both', which='major', labelsize=10)
            plt.figtext(
                0.5, 0.1,
                "Some gene labels are not shown due to high number of genes",
                ha="center", fontsize=12
            )
        elif len(summary_data.index) > 125:
            # x axis label overlap on lots of genes => skip every second
            axs.set_xticks(axs.get_xticks()[::2])
            axs.tick_params(axis='both', which='major', labelsize=10)
            plt.figtext(
                0.5, 0.1,
                "Some gene labels are not shown due to high number of genes",
                ha="center", fontsize=12
            )
        else:
            axs.tick_params(axis='both', which='major', labelsize=10)

        plt.xlabel("")
        plt.ylabel("% coverage ({})".format(self.threshold), fontsize=11)

        axs.yaxis.grid(linewidth=0.5, color="grey", linestyle="-.")
        plt.box(False)
        axs.set_axisbelow(True)
        plt.tight_layout()

        # convert image to html string to insert in report
        summary_plot = self.img2str(plt)

        return summary_plot


class styleTables():
    """Functions for styling tables for displaying in report"""

    def __init__(self, cov_stats, cov_summary, threshold, threshold_cols, vals):
        self.cov_stats = cov_stats
        self.cov_summary = cov_summary
        self.threshold = threshold
        self.threshold_val = int(threshold.strip("x"))
        self.threshold_cols = threshold_cols
        self.vals = vals
        self.column_names = {
            "gene": "Gene",
            "tx": "Transcript",
            "chrom": "Chr",
            "exon": "Exon",
            "exon_len": "Length",
            "exon_start": "Start",
            "exon_end": "End",
            "min": "Min",
            "mean": "Mean",
            "max": "Max"
        }


    def style_sub_threshold(self):
        """
        Styling of sub threshold stats df for displaying in report

        Args:
            - cov_stats (df): df of per exon coverage stats
            - threshold (str): low coverage threshold value
            - threshold_cols (list): threshold values for coverage
        Returns:
            - sub_threshold_stats (list): list of sub threshold coverage stats
            - low_exon_columns (list): list of column headers for report
            - gene_issues (int): total number of genes under threshold
            - exon_issues (int): total number of exons under threshold
        """
        column = [
            "gene", "tx", "chrom", "exon", "exon_len", "exon_start",
            "exon_end", "min", "mean", "max"
        ]
        column.extend(self.threshold_cols)

        dtypes = {
            'gene': str, 'tx': str, 'chrom': str, 'exon': int, 'exon_len': int,
            'exon_start': int, 'exon_end': int, 'min': int, 'mean': int,
            'max': int
        }

        for col in self.threshold_cols:
            # add dtype for threshold columns
            dtypes[col] = int

        sub_threshold = pd.DataFrame(columns=column)
        sub_threshold.astype(dtype=dtypes)

        # get all exons with <100% coverage at threshold
        for i, row in self.cov_stats.iterrows():
            if int(row[self.threshold]) < 100:
                sub_threshold = sub_threshold.append(row, ignore_index=True)

        if not sub_threshold.empty:
            # some low covered regions identified
            sub_threshold = sub_threshold.astype(dtypes)

            sub_threshold_stats = pd.pivot_table(sub_threshold, index=[
                "gene", "tx", "chrom", "exon",
                "exon_len", "exon_start", "exon_end"
            ], values=self.vals)

            # reset index to fix formatting
            sub_threshold_stats = sub_threshold_stats.reindex(self.vals, axis=1)
            sub_threshold_stats.reset_index(inplace=True)
            sub_threshold_stats.index = np.arange(
                1, len(sub_threshold_stats.index) + 1
            )

            gene_issues = len(list(set(sub_threshold_stats["gene"].tolist())))
            exon_issues = len(sub_threshold_stats["exon"])
        else:
            # if no low regions set to empty df with appropriate columns
            print("No low coverage regions, generating empty table")
            sub_threshold_stats = pd.DataFrame(columns=column)
            gene_issues = 0
            exon_issues = 0

        # rename columns to display properly
        sub_threshold_stats = sub_threshold_stats.rename(
            columns=self.column_names
        )

        # add index as column to have numbered rows in report
        sub_threshold_stats.insert(0, ' ', sub_threshold_stats.index)

        # make dict for rounding coverage columns to 2dp
        rnd = {}
        for col in list(sub_threshold_stats.columns[10:]):
            rnd[col] = '{0:.2f}%'

        sub_threshold_stats["Mean"] = sub_threshold_stats["Mean"].apply(
            lambda x: int(x)
        )

        # generate list of dicts with column headers for styling
        low_exon_columns = []

        for col in sub_threshold_stats.columns:
            low_exon_columns.append({'title': col})

        # convert df to list of lists to pass to report
        sub_threshold_stats = sub_threshold_stats.values.tolist()

        return sub_threshold_stats, low_exon_columns, gene_issues, exon_issues


    def style_total_stats(self):
        """
        Styling of full gene-exon stats table for displaying in report
        Args:
            - cov_stats (df): df of exon stats
            - threshold_cols (list): list of threshold columns
            - vals (list): list of min, mean and max strs
        Returns:
            - total_stats (str): HTML formatted string of cov_stats df
        """
        # do some excel level formatting to make table more readable
        total_stats = pd.pivot_table(
            self.cov_stats,
            index=["gene", "tx", "chrom", "exon", "exon_len",
                   "exon_start", "exon_end"],
            values=self.vals
        )

        # reset index to fix formatting, set beginning to 1
        total_stats = total_stats.reindex(self.vals, axis=1)
        total_stats.reset_index(inplace=True)
        total_stats.index = np.arange(1, len(total_stats.index) + 1)
        total_stats.insert(0, 'index', total_stats.index)

        total_stats = total_stats.rename(columns=self.column_names)

        # limit to 2dp using math.floor, use of round() with
        # 2dp may lead to inaccuracy such as 99.99 => 100.00
        round_cols = ['Mean'] + self.threshold_cols

        for col in round_cols:
            total_stats[col] = total_stats[col].map(
                lambda col: math.floor(col * 100) / 100
            )

        # turn gene stats table into list of lists
        total_stats = total_stats.values.tolist()

        return total_stats


    def style_cov_summary(self):
        """
        Add styling to per gene coverage summary table
        Args:
            - cov_summary (df): df of gene coverage stats
            - threshold_cols (list): list of threshold values
        Returns:
            - gene_stats (str): HTML formatted str of gene summary df
            - total_genes (int): total number of genes
        """
        # rename columns for displaying in report
        gene_stats = self.cov_summary.drop(columns=["exon"])
        gene_stats = gene_stats.rename(columns=self.column_names)

        # get values to display in report
        total_genes = len(gene_stats["Gene"].tolist())

        # limit to 2dp using math.floor, use of round() with
        # 2dp may lead to inaccuracy such as 99.99 => 100.00
        round_cols = ['Mean'] + self.threshold_cols

        for col in round_cols:
            gene_stats[col] = gene_stats[col].map(
                lambda col: math.floor(col * 100) / 100
            )

        # reset index to start at 1
        gene_stats.index = np.arange(1, len(gene_stats.index) + 1)
        gene_stats.insert(0, 'index', gene_stats.index)

        # turn gene stats table into list of lists
        gene_stats = gene_stats.values.tolist()

        return gene_stats, total_genes


    def check_snp_tables(self, snps_low_cov, snps_high_cov):
        """
        Check styled tables, if empty replace with appropriate text

        Args:
            - snps_low_cov (str): HTML styled table of low covered snps
            - snps_high_cov (str): HTML styled table of covered snps

        Returns:
            - snps_low_cov (str): HTML styled table of low covered snps
            - snps_high_cov (str): HTML styled table of covered snps
        """
        if snps_low_cov is None:
            snps_low_cov = "<b>No variants with coverage < {}</b>".format(
                self.threshold
            )

        if snps_high_cov is None:
            snps_high_cov = "<b>No variants covered at {}/b>".format(
                self.threshold
            )

        return snps_low_cov, snps_high_cov


    def style_snps_cov(self, snps_cov):
        """
        Add styling to tables of SNPs covered above / beneath threshold
        Args:
            - snps_cov (df): df of snps above / below threshold
        Returns:
            - snps_cov (str): HTML formatted str of snps df
            - total_snps (int): total number of snps in df
        """
        if not snps_cov.empty:
            # set uuid appropriate for passed df
            if all(
                x > self.threshold_val for x in snps_cov["Coverage"].tolist()
                ):
                uuid = "var_high_cov"
            else:
                uuid = "var_low_cov"

            snps_cov.index = np.arange(1, len(snps_cov.index) + 1)

            total_snps = len(snps_cov.index)

            snps_cov = snps_cov.style\
                .set_table_attributes(
                    'class="dataframe table table-striped"')\
                .set_uuid(uuid)\
                .set_properties(**{
                    'font-size': '0.80vw', 'table-layout': 'auto'
                })\
                .set_properties(subset=["VCF", "Gene"], **{'width': '10%'})\
                .set_properties(subset=["Exon"], **{'width': '7.5%'})\
                .set_properties(subset=["Chromosome"], **{'width': '10%'})\
                .set_properties(subset=["Position"], **{'width': '12.5%'})\
                .set_properties(subset=["Ref"], **{'width': '20%'})\
                .set_properties(subset=["Alt"], **{'width': '20%'})\
                .set_properties(subset=["Coverage"], **{'width': '10%'})

            snps_cov = snps_cov.render()
        else:
            snps_cov = None
            total_snps = 0

        return snps_cov, total_snps

    @staticmethod
    def style_snps_no_cov(snps_no_cov):
        """
        Add styling to table of snps that span exon boundaries => have
        coverage values
        Args:
            - snps_no_cov (df): df of snps with no coverage values
        Returns:
            - snps_no_cov (str): HTML formatted str of snps with no cov
            - snps_out_panel (int): total number snps with no cov
        """
        # if variants from vcf found that span exon boundaries
        if not snps_no_cov.empty:
            # manually add div and styling around rendered table, allows
            # to be fully absent from the report if the table is empty
            snps_no_cov.index = np.arange(1, len(snps_no_cov) + 1)

            # get number of variants to display in report
            snps_out_panel = len(snps_no_cov.index)

            html_string = snps_no_cov.style\
                .set_table_attributes(
                    'class="dataframe table table-striped"')\
                .set_uuid("var_no_cov")\
                .set_properties(**{
                    'font-size': '0.80vw', 'table-layout': 'auto'
                })\
                .set_properties(subset=["VCF"], **{
                    'width': '7.5%'
                })\
                .set_properties(subset=[
                    "Chromosome", "Position", "Ref", "Alt"
                ], **{'width': '10%'})

            html_string = html_string.render()

            snps_no_cov = """
                <br> Variants included in the first table below either fully\
                    or partially span panel region(s). These are most likely\
                    large structural variants and as such do not have\
                    coverage data available. See the "info" column for details\
                    on the variant.
                </br>
                <br> Table of variants spanning panel regions(s) &nbsp
                <button class="btn btn-info collapsible btn-sm">Show /\
                     hide table</button>
                <div class="content">
                    <table>
                        {}
                    </table>
                </div></br>
                """.format(html_string)
        else:
            snps_no_cov = ""
            snps_out_panel = 0

        return snps_no_cov, snps_out_panel


class calculateValues():
    """Functions to calculate values and write summary for report"""

    def __init__(self, threshold):
        self.threshold = threshold


    def panel_coverage(self, cov_stats):
        """
        Calculates mean coverage of all panel regions at given threshold,
        normalised against length of each gene

        Args:
            - cov_stats (df): df of coverage stats for each exon
            - threshold (int): threshold cut off for low coverage

        Returns:
            - panel_pct_coverage (str): % coverage of panel as str
        """
        print("Calculating panel average coverage")

        gene_stats = pd.DataFrame(
            columns=["gene", "gene_len", "coverage"])

        # make list of genes
        genes = sorted(list(set(cov_stats["gene"].tolist())))

        for gene in genes:
            # for each gene, calculate length and average % at threshold
            gene_cov = cov_stats.loc[cov_stats["gene"] == gene]

            length = sum(gene_cov["exon_len"])
            coverage = sum(
                gene_cov[self.threshold] * gene_cov["exon_len"] / length)

            gene_stats = gene_stats.append({
                "gene": gene,
                "gene_len": length,
                "coverage": coverage
            }, ignore_index=True)

        # calculate % panel coverage
        panel_coverage = sum(
            gene_stats["coverage"] * gene_stats["gene_len"] / sum(
                gene_stats["gene_len"]
            )
        )

        # round to 12 dp to account for limit of accuracy of float &
        # length of human genome
        panel_coverage = round(panel_coverage, 12)

        panel_pct_coverage = str(math.floor(panel_coverage * 100) / 100)

        return panel_pct_coverage


    def snp_coverage(self, snp_vcfs, raw_coverage):
        """
        Produces tables of coverage for variants inside of capture
        regions, and larger structural variants spanning region
        boundaries.

        Args:
            - snp_vcfs (str): list of vcf files used for SNP analysis
            - raw_coverage (df): raw bp coverage for each exon
            - threshold (int): threshold value passed from parse args

        Returns:
            - snps_low_cov (df): variants with lower coverage than threshold
            - snps_high_cov (df): variants with higher coverage than threshold
            - snps_no_cov (df): variants that span exon boundaries (i.e SVs)
        """
        print("Calculating coverage of given SNPs")

        bedFile = raw_coverage[
            ["chrom", "exon_start", "exon_end"]].drop_duplicates()
        coverageFile = raw_coverage[
            ["chrom", "cov_start", "cov_end", "cov"]].drop_duplicates()

        # turn dfs into BedTools objects
        bed = bedtools.BedTool.from_dataframe(bedFile)
        cov = bedtools.BedTool.from_dataframe(coverageFile)

        # empty df to add all SNP info to
        snp_df = pd.DataFrame(columns=[
            'VCF', 'chrom', 'pos', 'id', 'ref', 'alt', 'info'
        ])

        for vcf in snp_vcfs:
            # read vcf into BedTools object
            v = bedtools.BedTool(vcf)

            # get vcf name to add to table, req. for multiple VCFS and
            # recording variant source VCF
            name = Path(vcf).stem.split("_")[0]

            # use bedtools intersect to get SNPs in capture region
            snps = bed.intersect(v, wb=True)

            for row in snps:
                # get data from returned BedTools object, add to df
                snp_data = str(row).split()
                snp_df = snp_df.append({
                    'VCF': name, 'chrom': snp_data[3],
                    'pos': snp_data[4], 'ref': snp_data[6],
                    'alt': snp_data[7], 'info': snp_data[10]
                }, ignore_index=True)

        snp_df = snp_df[
            ['VCF', 'chrom', 'pos', 'ref', 'alt', 'info']].drop_duplicates()

        # reset index
        raw_coverage = raw_coverage.reset_index(drop=True)

        # use pandasql to intersect SNPs against coverage df to find the
        # coverage at each SNP position
        coverage_sql = """
            SELECT snp_df.VCF, snp_df.chrom, snp_df.pos, snp_df.ref,
            snp_df.alt, snp_df.info, raw_coverage.gene, raw_coverage.exon,
            raw_coverage.cov_start, raw_coverage.cov_end, raw_coverage.cov
            FROM snp_df
            LEFT JOIN raw_coverage on snp_df.CHROM=raw_coverage.chrom
            WHERE snp_df.POS > raw_coverage.cov_start AND
            snp_df.POS <= raw_coverage.cov_end
            """

        snp_cov = pdsql.sqldf(coverage_sql, locals())

        # get SNPs that won't have coverage data but do intersect panel
        # regions (i.e. large deletions that span a region)
        snps_no_cov = snp_df.merge(snp_cov, how='outer', indicator=True).loc[
            lambda x: x['_merge'] == 'left_only']

        snps_no_cov = snps_no_cov[[
            "VCF", "chrom", "pos", "ref", "alt", "info"
        ]].reset_index(drop=True)

        # get required columns for SNP tables
        snps_cov = snp_cov[
            ["VCF", "gene", "exon", "chrom", "pos", "ref", "alt", "cov"]
        ].drop_duplicates(subset=[
            "VCF", "chrom", "pos", "ref", "alt"]).reset_index(drop=True)

        # rename columns for displaying in report
        snps_cov.columns = ["VCF", "Gene", "Exon", "Chromosome", "Position",
                            "Ref", "Alt", "Coverage"]

        snps_no_cov.columns = [
            "VCF", "Chromosome", "Position", "Ref", "Alt", "Info"
        ]

        # remove <> from DELs to stop being interpreted as HTML tags
        snps_no_cov["Alt"] = snps_no_cov["Alt"].str.strip("<>")

        snps_cov["Coverage"] = snps_cov["Coverage"].astype(int)

        # sort no_cov table by chrom & pos, as pos is str first define
        # order to sort by
        order = [str(x) for x in range(0, 23)]
        order.extend(["X", "Y", "MT"])
        snps_no_cov["Chromosome"] = pd.Categorical(
            snps_no_cov["Chromosome"], order
        )

        snps_cov = snps_cov.sort_values(by=["Gene", "Exon", "Position"])
        snps_no_cov = snps_no_cov.sort_values(by=["Chromosome", "Position"])

        # split SNPs by coverage against threshold
        threshold_int = int(self.threshold.strip("x"))
        snps_low_cov = snps_cov.loc[snps_cov["Coverage"] < threshold_int]
        snps_high_cov = snps_cov.loc[snps_cov["Coverage"] >= threshold_int]

        return snps_low_cov, snps_high_cov, snps_no_cov

    @staticmethod
    def calculate_snp_vals(snps_covered, snps_not_covered, snps_out_panel):
        """
        Calculate % values for SNP totals
        Args:
            - snps_covered (int): total number snps covered at threshold
            - snps_not_covered (int): total number snps not covered at
                threshold
            - snps_out_panel (int): total number snps spanning exon
                boundaries
        Returns:
            - total_snps (int): sum of all snps
            - snps_pct_covered (float): % value of snps_covered
            - snps_pct_not_covered (float): % value of snps_not_covered
            - snps_pct_out_panel (float): % value of snps_out_panel
        """
        total_snps = str(snps_covered + snps_not_covered + snps_out_panel)

        # calculate % SNPs covered vs. not, limit to 2dp with math.floor
        if snps_covered != 0:
            snps_pct_covered = int(snps_covered) / int(total_snps) * 100
            snps_pct_covered = math.floor(snps_pct_covered * 100) / 100
        else:
            snps_pct_covered = 0

        if snps_not_covered != 0:
            snps_pct_not_covered = int(
                snps_not_covered) / int(total_snps) * 100
            snps_pct_not_covered = math.floor(snps_pct_not_covered * 100) / 100
        else:
            snps_pct_not_covered = 0

        if snps_out_panel != 0:
            snps_pct_out_panel = int(
                snps_out_panel) / int(total_snps) * 100
            snps_pct_out_panel = math.floor(snps_pct_out_panel * 100) / 100
        else:
            snps_pct_out_panel = 0

        return total_snps, snps_pct_covered, snps_pct_not_covered,\
            snps_pct_out_panel


class generateReport():
    """Functions to combine variables and generate report"""

    def __init__(self, threshold):
        self.threshold = threshold


    def write_summary(self, cov_summary, threshold, panel_pct_coverage):
        """
        Write summary paragraph with sequencing details and list of
        genes / transcripts used in panel.

        Args:
            - cov_summary (df): df of gene coverage values
            - threshold (int): defined threshold level (default: 20)
            - panel_pct_coverage (str): % coverage of panel as str
        Returns:
            - summary_text (str): summary text with req. HTML markup
        """
        pct_cov = str(math.floor(float(panel_pct_coverage)))

        # summary text paragraph with div styling
        summary_text = """
        <li>Clinical report summary:</li>
        <div style="background-color:aliceblue; margin-top: 15px;
        border-radius: 15px; padding-left:25px;">
        <div id="summary_text" style="font-size: 14px;
        padding-bottom: 15px; padding-top:10px">"""

        sub90 = ""

        for idx, gene in cov_summary.iterrows():
            # build string of each gene, trascript and coverage at
            # threshold to display in summary
            summary = "{} ({}); ".format(gene["gene"], gene["tx"])
            summary_text += summary

            if gene[self.threshold] < 90:
                # build string of genes with <90% coverage at threshold
                sub90 += (
                    f'{gene["gene"]} ({gene["tx"]}) '
                    f'{math.floor(gene[self.threshold] * 100)/100.0}%; '
                )

        summary_text = summary_text.strip(" ;") + "."

        if not sub90:
            # all genes >90% at threshold
            sub90 = "<b>None</b>"
        else:
            sub90 = sub90.strip(" ;") + "."

        summary_text += """
            <br></br>Genes with coverage at {} less than 90%:
            {}""".format(self.threshold, sub90)

        summary_text += """
            <br></br>{} % of this panel was sequenced to a depth of {} or
            greater.<br>""".format(pct_cov, self.threshold)

        # add closing div and copy button for summary text
        summary_text += """</div><div style="padding-bottom:15px;">
        <button class="btn-info btn-sm summarybtn" onclick=
        "CopyToClipboard('summary_text')";return false; style="font-size: 14px;
        padding:5px 10px; border-radius: 10px;">Copy summary text
        </button></div></div>"""

        return summary_text


    def generate_report(self, cov_stats, cov_summary, snps_low_cov,
                        snps_high_cov, snps_no_cov, fig, all_plots,
                        summary_plot, html_template, args, build, panel, vcfs,
                        panel_pct_coverage, bootstrap, version, summary_text
                        ):
        """
        Generate single sample report from coverage stats

        Args:
            - cov_stats (df): df of coverage stats for each exon
            - cov_summary (df): df of gene level coverage
            - snps_low_cov (df): SNPs with lower coverage than threshold
            - snps_high_cov (df): SNPs with higher coverage than threshold
            - snps_no_cov (df): variants that span exon boundaries (i.e SVs)
            - fig (figure): plots of low coverage regions
            - all-plots (figure): grid of all full gene- exon plots
            - summary_plot (figure): gene summary plot - % at threshold
            - html_template (str): string of HTML template
            - args (args): passed cmd line arguments
            - build (str): build number used for alignment
            - panel (str): panes(s) / gene(s) included in report
            - vcfs (str): vcfs(s) passed for SNP analysis
            - panel_pct_coverage (str): total % coverage of panel
            - bootstrap (str): bootstrap to store directly in html
            - version (str): version of Athena, used to add to report

        Returns: None

        Outputs:
            - coverage_report.html (file): HTML coverage report
        """
        print("Generating report")

        # format threshold val & select threshold columns
        threshold_cols = list(cov_stats.filter(regex='[0-9]+x', axis=1))
        vals = ["min", "mean", "max"]
        vals.extend(threshold_cols)

        # generate html formatted list of table headings for tables
        gene_table_headings = [" ", "Gene", "Transcript"] + vals
        exon_table_headings = gene_table_headings.copy()
        exon_table_headings[3:3] = ['Chr', 'Exon', 'Length', 'Start', 'End']

        gene_table_headings = "\n".join(
            [f"<th>{x.capitalize()}</th>" for x in gene_table_headings]
        )
        exon_table_headings = "\n".join(
            [f"<th>{x.capitalize()}</th>" for x in exon_table_headings]
        )

        styling = styleTables(
            cov_stats, cov_summary, self.threshold, threshold_cols, vals
        )
        calculate = calculateValues(self.threshold)

        # apply styling to tables for displaying in report
        sub_threshold_stats, low_exon_columns, gene_issues,\
            exon_issues = styling.style_sub_threshold()

        total_stats = styling.style_total_stats()
        gene_stats, total_genes = styling.style_cov_summary()

        snps_low_cov, snps_not_covered = styling.style_snps_cov(snps_low_cov)
        snps_high_cov, snps_covered = styling.style_snps_cov(snps_high_cov)
        snps_no_cov, snps_out_panel = styling.style_snps_no_cov(snps_no_cov)
        snps_low_cov, snps_high_cov = styling.check_snp_tables(
            snps_low_cov, snps_high_cov
        )

        # get values to display in report
        fully_covered_genes = total_genes - gene_issues

        total_snps, snps_pct_covered, snps_pct_not_covered,\
            snps_pct_out_panel = calculate.calculate_snp_vals(
                snps_covered, snps_not_covered, snps_out_panel
            )

        # add values to dict to pass into report
        report_vals = {}
        report_vals["summary_text"] = summary_text
        report_vals["name"] = str(args.sample_name).replace("_", " ")
        report_vals["total_genes"] = str(total_genes)
        report_vals["fully_covered_genes"] = str(fully_covered_genes)
        report_vals["gene_issues"] = str(gene_issues)
        report_vals["threshold"] = self.threshold
        report_vals["gene_table_headings"] = gene_table_headings
        report_vals["exon_table_headings"] = exon_table_headings
        report_vals["exon_issues"] = str(exon_issues)
        report_vals["build"] = build
        report_vals["panel"] = panel
        report_vals["vcfs"] = vcfs
        report_vals["version"] = version
        report_vals["panel_pct_coverage"] = panel_pct_coverage
        report_vals["total_snps"] = total_snps
        report_vals["snps_covered"] = str(snps_covered)
        report_vals["snps_not_covered"] = str(snps_not_covered)
        report_vals["snps_pct_covered"] = str(snps_pct_covered)
        report_vals["snps_pct_not_covered"] = str(snps_pct_not_covered)
        report_vals["snps_out_panel"] = str(snps_out_panel)
        report_vals["snps_pct_out_panel"] = str(snps_pct_out_panel)

        # add tables & plots to template
        html_string = self.build_report(
            html_template, total_stats, gene_stats, sub_threshold_stats,
            low_exon_columns, snps_low_cov, snps_high_cov, snps_no_cov, fig,
            all_plots, summary_plot, report_vals, bootstrap
        )

        # write output report to file
        self.write_report(html_string, args.output)


    def build_report(self, html_template, total_stats, gene_stats,
                     sub_threshold_stats, low_exon_columns, snps_low_cov, snps_high_cov,
                     snps_no_cov, fig, all_plots, summary_plot, report_vals,
                     bootstrap
                     ):
        """
        Build report from template and variables to write to file

        Args:
            - html_template (str): string of HTML template file
            - total_stats (df): total stats table of all genes & exons
            - gene_stats (df): stats table of whole gene
            - sub_threshold_stats (df): table of exons with < threshold
            - snps_low_cov (df): table of snps with cov < threshold
            - snsp_high_cov (df): table of snps with cov > threshold
            - snps_no_cov (df): variants that span exon boundaries (i.e SVs)
            - fig (figure): grid of low coverage exon plots (plotly)
            - all-plots (figure): grid of all full gene-exon plots
            - summary_plot (figure): gene summary plot - % at threshold
            - report_vals (dict): values to display in report text
        Returns:
            - single_report (str): HTML string of filled report
        """
        # convert logo image into string to pass in to template
        logo = str(os.path.join(os.path.dirname(
            os.path.abspath(__file__)), "../data/static/images/logo.png"
        ))

        data_uri = base64.b64encode(open(logo, 'rb').read()).decode('utf-8')
        logo = '<img height="25" width="22" src=data:image/png;base64,{0}\
            alt="" style="vertical-align:middle; padding-bottom:3px">'.format(
            data_uri)

        t = Template(html_template)

        date = datetime.today().strftime('%Y-%m-%d')

        single_report = t.safe_substitute(
            bootstrap=bootstrap,
            logo=logo,
            total_genes=report_vals["total_genes"],
            threshold=report_vals["threshold"],
            summary_text=report_vals["summary_text"],
            exon_issues=report_vals["exon_issues"],
            gene_issues=report_vals["gene_issues"],
            fully_covered_genes=report_vals["fully_covered_genes"],
            name=report_vals["name"],
            sub_threshold_stats=sub_threshold_stats,
            low_exon_columns=low_exon_columns,
            low_cov_plots=fig,
            all_plots=all_plots,
            summary_plot=summary_plot,
            gene_stats=gene_stats,
            gene_table_headings=report_vals["gene_table_headings"],
            exon_table_headings=report_vals["exon_table_headings"],
            total_stats=total_stats,
            snps_high_cov=snps_high_cov,
            snps_low_cov=snps_low_cov,
            snps_no_cov=snps_no_cov,
            total_snps=report_vals["total_snps"],
            snps_covered=report_vals["snps_covered"],
            snps_pct_covered=report_vals["snps_pct_covered"],
            snps_not_covered=report_vals["snps_not_covered"],
            snps_pct_not_covered=report_vals["snps_pct_not_covered"],
            snps_out_panel=report_vals["snps_out_panel"],
            snps_pct_out_panel=report_vals["snps_pct_out_panel"],
            date=date,
            build=report_vals["build"],
            vcfs=report_vals["vcfs"],
            panel=report_vals["panel"],
            panel_pct_coverage=report_vals["panel_pct_coverage"],
            version=report_vals["version"]
        )

        return single_report


    def write_report(self, html_string, output_name):
        """
        Write HTML string of populated report to output file
        Args:
            - html_string (str): HTML formatted string of report
            - output_name (str): file name prefix from args.output

        Returns: None

        Outputs:
            - {output_name}_coverage_report.html (file): generated report
        """

        # write report
        bin_dir = os.path.dirname(os.path.abspath(__file__))
        out_dir = os.path.join(bin_dir, "../output/")
        outfile = os.path.join(out_dir, output_name)

        file = open(outfile, 'w')
        file.write(html_string)
        file.close()
        print(f"Output report written to {outfile}")


def load_files(load, threshold, exon_stats, gene_stats, raw_coverage, snp_vcfs, panel):
    """
    Load in raw coverage data, coverage stats file and template.

    Args:
        - threshold (int): threshold value passed from parse_args
        - exon_stats (file): exon stats file (from args;
                            generated by coverage_stats_single.py)
        - gene_stats (file): gene stats file (from args;
                            generated by coverage_stats_single.py)
        - raw_coverage (file): from args; bp coverage file used as
                            input for coverage_stats_single.py
        - snp_vcfs (list): VCFs of SNPs passed from args
        - panel (file): panel bed file used for annotation, used to
                        display panel name in report if passed

    Returns:
        - cov_stats (df): df of coverage stats for each exon
        - cov_summary (df): df of gene level coverage
        - raw_coverage (df): raw bp coverage for each exon
        - html_template (str): string of HTML report template
        - flagstat (dict): flagstat metrics, from gene_stats header
        - build (str): ref build used, from gene_stats header
        - panel (str): panes(s) / gene(s) included in report
        - vcfs (str): list of vcf names used for SNP analysis
        - version (str): version of Athena, used to add to report
    """
    print("Reading in files")

    # read in required files
    cov_stats = load.read_exon_stats(exon_stats)
    cov_summary = load.read_gene_stats(gene_stats)
    raw_coverage = load.read_raw_coverage(raw_coverage)
    bootstrap = load.read_bootstrap()
    html_template = load.read_template()

    # get other required attributes
    low_raw_cov = load.get_low_coverage_regions(
        cov_stats, raw_coverage, threshold
    )
    flagstat, build = load.get_build_and_stats(gene_stats)
    version = load.get_athena_ver()
    panel = load.get_panel_name(panel)
    vcfs = load.get_snp_vcfs(snp_vcfs)

    # check if given low coverage threshold is valid
    threshold = load.check_threshold(threshold, cov_stats, cov_summary)

    return cov_stats, cov_summary, raw_coverage, low_raw_cov,\
        html_template, flagstat, build, panel, vcfs, bootstrap, version


def parse_args():
    """
    Parse cmd line arguments

    Args: None

    Returns:
        - args (arguments): args passed from cmd line
    """

    parser = argparse.ArgumentParser(
        description='Generate coverage report for a single sample.'
    )
    parser.add_argument(
        '-e', '--exon_stats',
        help='exon stats file (from coverage_stats_single.py)',
        type=argparse.FileType('r'), required=True
    )
    parser.add_argument(
        '-g', '--gene_stats',
        help='gene stats file (from coverage_stats_single.py)',
        required=True
    )
    parser.add_argument(
        '-r', '--raw_coverage',
        help='raw coverage bed file used to generate stats',
        required=True
    )
    parser.add_argument(
        '-s', '--snps', nargs='*',
        help='Optional; check coverage of VCF(s) of SNPs.',
        required=False
    )
    parser.add_argument(
        '-t', '--threshold', nargs='?',
        default=20, type=int,
        help="threshold to define low coverage (int), if not\
            given 20 will be used as default. Must be one of\
            the thresholds in the input file.",
        required=False
    )
    parser.add_argument(
        '-n', '--sample_name', nargs='?',
        help="Name of sample to display in report, if not\
            specified this will be the prefix of the\
            gene_stats input file.",
        required=False
    )
    parser.add_argument(
        '-o', '--output', nargs='?',
        help='Output report name, if not specified the sample\
        name from the report will be used.',
        required=False
    )
    parser.add_argument(
        '-p', '--panel', nargs='?',
        help='(Optional) Panel bed file used from annotation, if passed\
        name of file will be displayed in report to show what\
        panel(s) / gene(s) were included.',
        required=False
    )
    parser.add_argument(
        '-l', '--limit', nargs='?',
        help="Number of genes at which to limit including full gene plots,\
        large numbers of genes takes a long time to generate the plots.",
        default=-1,
        required=False
    )
    parser.add_argument(
        '-m', '--summary',
        help="If passed, a short paragraph will be included in the\
        summary section. This includes details on the sequencing and the\
        genes/transcripts used in the panel.",
        default=False, action='store_true'
    )
    parser.add_argument(
        '--cores', nargs='?', default=None,
        help='Number of cores to utilise, for larger numbers of genes this\
        will drastically reduce run time. If not given will use maximum\
        available'
    )

    args = parser.parse_args()

    if not args.sample_name:
        # sample name not given, use input file name
        args.sample_name = Path(args.gene_stats).stem
        if "_" in args.sample_name:
            # if named X1000_ take prefix
            args.sample_name = args.sample_name.split("_", 1)[0]

    if not args.output:
        # output file name not given, using sample name
        args.output = args.sample_name + "_coverage_report.html"
    else:
        args.output = args.output + "_coverage_report.html"

    args.threshold = str(args.threshold) + "x"

    return args


def main():
    """
    Main function to generate coverage report
    """
    args = parse_args()
    load = load_data.loadData()
    calculate = calculateValues(args.threshold)
    plots = generatePlots(args.threshold)
    report = generateReport(args.threshold)

    # read in files
    cov_stats, cov_summary, raw_coverage, low_raw_cov, html_template,\
        flagstat, build, panel, vcfs, bootstrap, version = load_files(
            load,
            args.threshold,
            args.exon_stats,
            args.gene_stats,
            args.raw_coverage,
            args.snps,
            args.panel
        )

    # get total cores available
    num_cores = multiprocessing.cpu_count()

    if args.cores is not None:
        # cores to use passed
        if int(args.cores) > num_cores:
            print(
                "Number cores given: {}, but only {} are available.\
                Only using total cores available.".format(
                    args.cores, num_cores
                )
            )
        else:
            num_cores = int(args.cores)

    if args.snps:
        # if SNP VCF(s) have been passed
        snps_low_cov, snps_high_cov, snps_no_cov = calculate.snp_coverage(
            args.snps, raw_coverage
        )
    else:
        # set to empty dfs
        snps_low_cov, snps_high_cov, snps_no_cov = pd.DataFrame(),\
            pd.DataFrame(), pd.DataFrame()

    # calculate mean panel coverage
    panel_pct_coverage = calculate.panel_coverage(cov_stats)

    # generate summary plot
    summary_plot = plots.summary_gene_plot(cov_summary)

    # generate plot of sub optimal regions
    fig = plots.low_exon_plot(low_raw_cov)

    if num_cores == 1:
<<<<<<< HEAD
        print("Generating full gene plots")
=======
>>>>>>> ef5d9d7c
        all_plots = plots.all_gene_plots(raw_coverage)

    elif len(cov_summary.index) < int(args.limit) or int(args.limit) == -1:
        # generate plots of each full gene
        print("Generating full gene plots")

        raw_coverage = raw_coverage.sort_values(
            ["gene", "exon"], ascending=[True, True]
        )

        # get unique list of genes
        genes = raw_coverage.drop_duplicates(["gene"])["gene"].values.tolist()

        # split gene list equally for seperate processes
        gene_array = np.array_split(np.array(genes), num_cores)

        # split df into seperate dfs by genes in each list
        split_dfs = np.asanyarray(
            [raw_coverage[raw_coverage["gene"].isin(x)] for x in gene_array],
            dtype=object
        )

        with multiprocessing.Pool(num_cores) as pool:
            # use a pool to spawn multiple processes
            # uses number of cores defined and splits processing of df
            # slices, add each to pool with threshold values
            all_plots = pool.map(plots.all_gene_plots, split_dfs)
            all_plots = "".join(all_plots)
    else:
        all_plots = "<br><b>Full gene plots have been omitted from this report\
            due to the high number of genes in the panel.</b></br>"

    if args.summary:
        # summary text to be included
        summary_text = report.write_summary(
            cov_summary, args.threshold, panel_pct_coverage
        )
    else:
        summary_text = ""

    # generate report
    report.generate_report(
        cov_stats, cov_summary, snps_low_cov, snps_high_cov, snps_no_cov, fig,
        all_plots, summary_plot, html_template, args, build, panel, vcfs,
        panel_pct_coverage, bootstrap, version, summary_text
    )


if __name__ == "__main__":

    main()<|MERGE_RESOLUTION|>--- conflicted
+++ resolved
@@ -1472,10 +1472,7 @@
     fig = plots.low_exon_plot(low_raw_cov)
 
     if num_cores == 1:
-<<<<<<< HEAD
         print("Generating full gene plots")
-=======
->>>>>>> ef5d9d7c
         all_plots = plots.all_gene_plots(raw_coverage)
 
     elif len(cov_summary.index) < int(args.limit) or int(args.limit) == -1:
